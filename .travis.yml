--- conflicted
+++ resolved
@@ -36,36 +36,19 @@
     - secure: "FjIwqZQV2FhNPWYITX5LZXTE38yYqBaQdbm3QmbEg/30wnPTm1ZOLIU7o/aSvX615ImR8kHoryvFPDQDWc6wWfqTEs3Ytq2kIvcIJS2Y5l/0PFfpWJoH5gRd6hDThnoi+1oVMLvj1+bhn4yFlCCQ2vT/jxoGfiQqqgvHtv4fLzI="
   matrix:
     - CI_BUILD_TARGET="px4-v2"
-<<<<<<< HEAD
     - CI_BUILD_TARGET="sitl"
-    - CI_BUILD_TARGET="linux"
     - CI_BUILD_TARGET="navio"
-    - CI_BUILD_TARGET="raspilot"
     - CI_BUILD_TARGET="minlure"
     - CI_BUILD_TARGET="bebop"
-=======
-    - CI_BUILD_TARGET="sitl minlure"
-    - CI_BUILD_TARGET="navio bebop"
->>>>>>> 78442b7e
     - CI_BUILD_TARGET="sitltest"
 
 matrix:
   include:
     - compiler: clang
-<<<<<<< HEAD
       env: CI_BUILD_TARGET="sitl"
-    - compiler: clang
-      env: CI_BUILD_TARGET="linux"
     - compiler: clang
       env: CI_BUILD_TARGET="minlure"
     - compiler: clang
       env: CI_BUILD_TARGET="navio"
     - compiler: clang
-      env: CI_BUILD_TARGET="raspilot"
-    - compiler: clang
-      env: CI_BUILD_TARGET="bebop"
-=======
-      env: CI_BUILD_TARGET="sitl minlure"
-    - compiler: clang
-      env: CI_BUILD_TARGET="navio bebop"
->>>>>>> 78442b7e
+      env: CI_BUILD_TARGET="bebop"