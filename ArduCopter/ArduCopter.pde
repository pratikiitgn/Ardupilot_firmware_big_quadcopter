--- conflicted
+++ resolved
@@ -1337,201 +1337,4 @@
     }
 }
 
-<<<<<<< HEAD
-static void tuning(){
-
-    // exit immediately when radio failsafe is invoked so tuning values are not set to zero
-    if (failsafe.radio || failsafe.radio_counter != 0) {
-        return;
-    }
-
-    tuning_value = (float)g.rc_6.control_in / 1000.0f;
-    g.rc_6.set_range(g.radio_tuning_low,g.radio_tuning_high);                   // 0 to 1
-
-    switch(g.radio_tuning) {
-
-    // Roll, Pitch tuning
-    case CH6_STABILIZE_ROLL_PITCH_KP:
-        g.p_stabilize_roll.kP(tuning_value);
-        g.p_stabilize_pitch.kP(tuning_value);
-        break;
-
-    case CH6_RATE_ROLL_PITCH_KP:
-        g.pid_rate_roll.kP(tuning_value);
-        g.pid_rate_pitch.kP(tuning_value);
-        break;
-
-    case CH6_RATE_ROLL_PITCH_KI:
-        g.pid_rate_roll.kI(tuning_value);
-        g.pid_rate_pitch.kI(tuning_value);
-        break;
-
-    case CH6_RATE_ROLL_PITCH_KD:
-        g.pid_rate_roll.kD(tuning_value);
-        g.pid_rate_pitch.kD(tuning_value);
-        break;
-
-    // Yaw tuning
-    case CH6_STABILIZE_YAW_KP:
-        g.p_stabilize_yaw.kP(tuning_value);
-        break;
-
-    case CH6_YAW_RATE_KP:
-        g.pid_rate_yaw.kP(tuning_value);
-        break;
-
-    case CH6_YAW_RATE_KD:
-        g.pid_rate_yaw.kD(tuning_value);
-        break;
-
-    // Altitude and throttle tuning
-    case CH6_ALTITUDE_HOLD_KP:
-        g.p_alt_hold.kP(tuning_value);
-        break;
-
-    case CH6_THROTTLE_RATE_KP:
-        g.p_throttle_rate.kP(tuning_value);
-        break;
-
-    case CH6_THROTTLE_ACCEL_KP:
-        g.pid_throttle_accel.kP(tuning_value);
-        break;
-
-    case CH6_THROTTLE_ACCEL_KI:
-        g.pid_throttle_accel.kI(tuning_value);
-        break;
-
-    case CH6_THROTTLE_ACCEL_KD:
-        g.pid_throttle_accel.kD(tuning_value);
-        break;
-
-    // Loiter and navigation tuning
-    case CH6_LOITER_POSITION_KP:
-        g.p_loiter_pos.kP(tuning_value);
-        break;
-
-    case CH6_LOITER_RATE_KP:
-        g.pid_loiter_rate_lon.kP(tuning_value);
-        g.pid_loiter_rate_lat.kP(tuning_value);
-        break;
-
-    case CH6_LOITER_RATE_KI:
-        g.pid_loiter_rate_lon.kI(tuning_value);
-        g.pid_loiter_rate_lat.kI(tuning_value);
-        break;
-
-    case CH6_LOITER_RATE_KD:
-        g.pid_loiter_rate_lon.kD(tuning_value);
-        g.pid_loiter_rate_lat.kD(tuning_value);
-        break;
-
-    case CH6_WP_SPEED:
-        // set waypoint navigation horizontal speed to 0 ~ 1000 cm/s
-        wp_nav.set_speed_xy(g.rc_6.control_in);
-        break;
-
-    // Acro roll pitch gain
-    case CH6_ACRO_RP_KP:
-        g.acro_rp_p = tuning_value;
-        break;
-
-    // Acro yaw gain
-    case CH6_ACRO_YAW_KP:
-        g.acro_yaw_p = tuning_value;
-        break;
-
-#if FRAME_CONFIG == HELI_FRAME
-    case CH6_HELI_EXTERNAL_GYRO:
-        motors.ext_gyro_gain(g.rc_6.control_in);
-        break;
-#endif
-
-#if FRAME_CONFIG == HELI_FRAME || FRAME_CONFIG == HELI_TANDEM_FRAME
-    case CH6_RATE_PITCH_FF:
-        g.pid_rate_pitch.ff(tuning_value);
-        break;
-        
-    case CH6_RATE_ROLL_FF:
-        g.pid_rate_roll.ff(tuning_value);
-        break;
-        
-    case CH6_RATE_YAW_FF:
-        g.pid_rate_yaw.ff(tuning_value);
-        break;        
-#endif
-
-    case CH6_AHRS_YAW_KP:
-        ahrs._kp_yaw.set(tuning_value);
-        break;
-
-    case CH6_AHRS_KP:
-        ahrs._kp.set(tuning_value);
-        break;
-
-    case CH6_DECLINATION:
-        // set declination to +-20degrees
-        compass.set_declination(ToRad((2.0f * g.rc_6.control_in - g.radio_tuning_high)/100.0f), false);     // 2nd parameter is false because we do not want to save to eeprom because this would have a performance impact
-        break;
-
-    case CH6_CIRCLE_RATE:
-        // set circle rate
-        circle_nav.set_rate(g.rc_6.control_in/25-20);   // allow approximately 45 degree turn rate in either direction
-        break;
-
-    case CH6_SONAR_GAIN:
-        // set sonar gain
-        g.sonar_gain.set(tuning_value);
-        break;
-
-#if 0
-        // disabled for now - we need accessor functions
-    case CH6_EKF_VERTICAL_POS:
-        // EKF's baro vs accel (higher rely on accels more, baro impact is reduced)
-        ahrs.get_NavEKF()._gpsVertPosNoise = tuning_value;
-        break;
-
-    case CH6_EKF_HORIZONTAL_POS:
-        // EKF's gps vs accel (higher rely on accels more, gps impact is reduced)
-        ahrs.get_NavEKF()._gpsHorizPosNoise = tuning_value;
-        break;
-
-    case CH6_EKF_ACCEL_NOISE:
-        // EKF's accel noise (lower means trust accels more, gps & baro less)
-        ahrs.get_NavEKF()._accNoise = tuning_value;
-        break;
-#endif
-
-    case CH6_RC_FEEL_RP:
-        // roll-pitch input smoothing
-        g.rc_feel_rp = g.rc_6.control_in / 10;
-        break;
-    
-    case CH6_RATE_PITCH_KP:
-        g.pid_rate_pitch.kP(tuning_value);
-        break;
-        
-    case CH6_RATE_PITCH_KI:
-        g.pid_rate_pitch.kI(tuning_value);
-        break;
-        
-    case CH6_RATE_PITCH_KD:
-        g.pid_rate_pitch.kD(tuning_value);
-        break;
-        
-    case CH6_RATE_ROLL_KP:
-        g.pid_rate_roll.kP(tuning_value);
-        break;
-        
-    case CH6_RATE_ROLL_KI:
-        g.pid_rate_roll.kI(tuning_value);
-        break;
-        
-    case CH6_RATE_ROLL_KD:
-        g.pid_rate_roll.kD(tuning_value);
-        break;
-    }
-}
-
-=======
->>>>>>> 8b08402c
 AP_HAL_MAIN();
