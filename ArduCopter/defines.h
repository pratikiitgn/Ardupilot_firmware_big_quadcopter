--- conflicted
+++ resolved
@@ -31,58 +31,6 @@
 #define HIL_MODE_DISABLED               0
 #define HIL_MODE_SENSORS                1
 
-<<<<<<< HEAD
-// Auto Pilot Modes enumeration
-enum control_mode_t {
-    STABILIZE =     0,  // manual airframe angle with manual throttle
-    ACRO =          1,  // manual body-frame angular rate with manual throttle
-    ALT_HOLD =      2,  // manual airframe angle with automatic throttle
-    AUTO =          3,  // fully automatic waypoint control using mission commands
-    GUIDED =        4,  // fully automatic fly to coordinate or fly at velocity/direction using GCS immediate commands
-    LOITER =        5,  // automatic horizontal acceleration with automatic throttle
-    RTL =           6,  // automatic return to launching point
-    CIRCLE =        7,  // automatic circular flight with automatic throttle
-    LAND =          9,  // automatic landing with horizontal position control
-    DRIFT =        11,  // semi-automous position, yaw and throttle control
-    SPORT =        13,  // manual earth-frame angular rate control with manual throttle
-    FLIP =         14,  // automatically flip the vehicle on the roll axis
-    AUTOTUNE =     15,  // automatically tune the vehicle's roll and pitch gains
-    POSHOLD =      16,  // automatic position hold with manual override, with automatic throttle
-    BRAKE =        17,  // full-brake using inertial/GPS system, no pilot input
-    THROW =        18,  // throw to launch mode using inertial/GPS system, no pilot input
-    AVOID_ADSB =   19,  // automatic avoidance of obstacles in the macro scale - e.g. full-sized aircraft
-    GUIDED_NOGPS = 20,  // guided mode but only accepts attitude and altitude
-    SMART_RTL =    21,  // SMART_RTL returns to home by retracing its steps
-    FLOWHOLD  =    22,  // FLOWHOLD holds position with optical flow without rangefinder
-    FOLLOW    =    23,  // follow attempts to follow another vehicle or ground station
-    ZIGZAG    =    24,  // ZIGZAG mode is able to fly in a zigzag manner with predefined point A and point B
-    BRG_NOGPS =    25,  // new flight mode
-};
-
-enum mode_reason_t {
-    MODE_REASON_UNKNOWN=0,
-    MODE_REASON_TX_COMMAND,
-    MODE_REASON_GCS_COMMAND,
-    MODE_REASON_RADIO_FAILSAFE,
-    MODE_REASON_BATTERY_FAILSAFE,
-    MODE_REASON_GCS_FAILSAFE,
-    MODE_REASON_EKF_FAILSAFE,
-    MODE_REASON_GPS_GLITCH,
-    MODE_REASON_MISSION_END,
-    MODE_REASON_THROTTLE_LAND_ESCAPE,
-    MODE_REASON_FENCE_BREACH,
-    MODE_REASON_TERRAIN_FAILSAFE,
-    MODE_REASON_BRAKE_TIMEOUT,
-    MODE_REASON_FLIP_COMPLETE,
-    MODE_REASON_AVOIDANCE,
-    MODE_REASON_AVOIDANCE_RECOVERY,
-    MODE_REASON_THROW_COMPLETE,
-    MODE_REASON_TERMINATE,
-    MODE_REASON_TMODE,
-};
-
-=======
->>>>>>> eb4c69ed
 // Tuning enumeration
 enum tuning_func {
     TUNING_NONE =                        0, //
