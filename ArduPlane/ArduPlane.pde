--- conflicted
+++ resolved
@@ -1324,8 +1324,4 @@
 
 // This is a replacement main() function macro. It does hal init, setup(), scheduler start 
 // and runs loop() forever.
-<<<<<<< HEAD
 AP_HAL_MAIN();
-=======
-AP_HAL_MAIN();
->>>>>>> 9f8570ad
