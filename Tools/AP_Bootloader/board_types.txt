# this file lists all board types for boards that use the bootloader
# protocol implemented in this bootloader.

TARGET_HW_PX4_FMU_V1                    5
TARGET_HW_PX4_FMU_V2                    9
TARGET_HW_PX4_FMU_V3                    9 # same as FMU_V2
TARGET_HW_PX4_FMU_V4                   11
TARGET_HW_PX4_FMU_V4_PRO               13
TARGET_HW_UVIFY_CORE		           20
TARGET_HW_PX4_FMU_V5                   50
TARGET_HW_PX4_FMU_V5X                  51
TARGET_HW_PX4_FMU_V6                   52
TARGET_HW_PX4_FMU_V6X                  53
TARGET_HW_MINDPX_V2                    88
TARGET_HW_PX4_FLOW_V1                   6
TARGET_HW_PX4_DISCOVERY_V1             99
TARGET_HW_PX4_PIO_V1                   10
TARGET_HW_PX4_PIO_V2                   10 # same as PIO_V1
TARGET_HW_PX4_PIO_V3                   13
TARGET_HW_PX4_AEROCORE_V1              98
TARGET_HW_TAP_V1                       64
TARGET_HW_CRAZYFLIE                    12
TARGET_HW_CRAZYFLIE21                  14
TARGET_HW_OMNIBUSF4SD                  42
TARGET_HW_AUAV_X2V1                    33
TARGET_HW_AEROFC_V1                    65
TARGET_TAP_V2                          66
TARGET_HW_CUBE_F4                       9
TARGET_HW_AV_V1                        29
TARGET_HW_KAKUTEF7                    123
TARGET_HW_SMARTAP_AIRLINK              55
TARGET_HW_SMARTAP_PRO                  32
TARGET_HW_MODALAI_FC_V1             41775
TARGET_HW_MODALAI_FC_V2             41776
TARGET_HW_HOLYBRO_PIX32_V5             78
TARGET_HW_HOLYBRO_CAN_GPS              79
TARGET_HW_FMUK66_V3                    28
TARGET_HW_AV_X_V1                      29
TARGET_HW_FMUK66_E                     30
TARGET_HW_FMURT1062-V1                 31
TARGET_HW_ARK_CAN_FLOW                 80
TARGET_HW_ARK_CAN_GPS                  81
TARGET_HW_ARK_CAN_RTK_GPS              82
TARGET_HW_FF_RTK_CAN_GPS               85
TARGET_HW_ATL_MANTIS_EDU               97
TARGET_HW_ARK_FMU_V6X                  57


Reserved  PX4 [BL] FMU v5X.x           51
Reserved "PX4 [BL] FMU v6.x"           52
Reserved "PX4 [BL] FMU v6X.x"          53
Reserved "PX4 [BL] FMU v6C.x"          56
 
Reserved "GUMSTIX [BL] FMU v6"         54
Reserved "ARK CAN FLOW"                80
Reserved "NXP ucans32k146"             34

# values from external vendors
EXT_HW_RADIOLINK_MINI_PIX               3

# NOTE: the full range from 1000 to 1999 (inclusive) is reserved for
# use by the ArduPilot bootloader. Do not allocate IDs in this range
# except via changes to the ArduPilot code

# Do not allocate IDs in the range 1000 to 1999 except via a PR
# against this file in https://github.com/ArduPilot/ardupilot/tree/master/Tools/AP_Bootloader/board_types.txt

# values starting with AP_ are implemented in the ArduPilot bootloader
# https://github.com/ArduPilot/ardupilot/tree/master/Tools/AP_Bootloader
# the values come from the APJ_BOARD_ID in the hwdef files here:
# https://github.com/ArduPilot/ardupilot/tree/master/libraries/AP_HAL_ChibiOS/hwdef
AP_HW_CUBEYELLOW                      120
AP_HW_OMNIBUSF7V2                     121
AP_HW_KAKUTEF4                        122
AP_HW_REVOLUTION                      124
AP_HW_MATEKF405                       125
AP_HW_NUCLEOF767ZI                    126
AP_HW_MATEKF405_WING                  127
AP_HW_AIRBOTF4                        128
AP_HW_SPARKYV2                        130
AP_HW_OMNIBUSF4PRO                    131
AP_HW_ANYFCF7                         132
AP_HW_OMNIBUSNANOV6                   133
AP_HW_SPEEDYBEEF4                     134
AP_HW_F35LIGHTNING                    135
AP_HW_MRO_X2V1_777                    136
AP_HW_OMNIBUSF4V6                     137
AP_HW_HELIOSPRING                     138
AP_HW_DURANDAL                        139
AP_HW_CUBEORANGE                      140
AP_HW_MRO_CONTROL_ZERO                141
AP_HW_MRO_CONTROL_ZERO_OEM            142
AP_HW_MATEKF765_WING                  143
AP_HW_JDMINIF405                      144
AP_HW_KAKUTEF7_MINI                   145
AP_HW_H757I_EVAL                      146
AP_HW_F4BY                             20 # value due to previous release by vendor
AP_HW_VRBRAIN_V51                    1151
AP_HW_VRBRAIN_V52                    1152
AP_HW_VRBRAIN_V54                    1154
AP_HW_VRCORE_V10                     1910
AP_HW_VRUBRAIN_V51                   1351
AP_HW_F103_PERIPH                    1000
AP_HW_CUAV_GPS                       1001
AP_HW_OMNIBUSF4                      1002
AP_HW_CUBEBLACK+                     1003
AP_HW_F303_PERIPH                    1004
AP_HW_ZUBAXGNSS                      1005
AP_HW_NIGHTCRAWLER                   1006
AP_HW_SKYBOT                         1007
AP_HW_FRSKY_R9                       1008
AP_HW_CUAV_NORA                      1009
AP_HW_CUAV_X7_PRO                    1010
AP_HW_SUCCEXF4                       1011
AP_HW_LIGHTSPARKMINI                 1012
AP_HW_MATEKH743                      1013
AP_HW_MATEKF405_GPS                  1014
AP_HW_MRO_NEXUS                      1015
AP_HW_HITEC_MOSAIC                   1016
AP_HW_MRO_PIXRACER_PRO               1017
AP_HW_TWD_H7                         1018
AP_HW_MAMBA405                       1019
AP_HW_H31_PIXC4                      1020
AP_HW_QioTekZealotF427               1021
AP_HW_MRO_CTRL_ZERO_CLASSIC          1022
AP_HW_MRO_CTRL_ZERO_H7               1023
AP_HW_MRO_CTRL_ZERO_OEM_H7           1024
AP_HW_BEASTH7                        1025
AP_HW_BEASTF7                        1026
AP_HW_FlywooF745                     1027
AP_HW_FreeflyRTK                     1028
AP_HW_luminousbee5                   1029
AP_HW_KAKUTEF4_MINI                  1030
AP_HW_H31_PIXC4_PI                   1031
AP_HW_H31_PIXC4_JETSON               1032
AP_HW_CUBEORANGE_JOEY                1033
AP_HW_SierraF9P                      1034
AP_HW_HolybroGPS                     1035
AP_HW_QioTekZealotH743               1036
AP_HW_HEREPRO                        1037
AP_HW_MAMBABASICF4                   1038
AP_HW_ARGOSDYNE_DP1000               1039
AP_HW_Nucleo491                      1040
AP_HW_mRoM10095                      1041
AP_HW_FlywooF745Nano                 1042
AP_HW_HERE3PLUS                      1043
AP_HW_BirdCANdy                      1044
AP_HW_SKYSTARSF405DJI                1045
AP_HW_HITEC_AIRSPEED                 1046
AP_HW_NucleoL496                     1047
AP_HW_KakuteH7                       1048
AP_HW_ICSI_Kestrel                   1049
AP_HW_SierraL431                     1050
AP_HW_NucleoL476                     1051
AP_HW_SierraF405                     1052
AP_HW_CarbonixL496                   1053
AP_HW_MatekF405_TE                   1054
AP_HW_SierraF412                     1055
AP_HW_BEASTH7v2                      1056
AP_HW_BEASTF7v2                      1057
AP_HW_KakuteH7Mini                   1058
AP_HW_JHEMCUGSF405A                  1059
AP_HW_SPRACINGH7                     1060
AP_HW_DEVEBOXH7                      1061
AP_HW_MatekL431                      1062
AP_HW_CUBEORANGEPLUS                 1063
AP_HW_CarbonixF405                   1064
AP_HW_QioTekAdeptF407                1065
AP_HW_QioTekAdeptF427                1066
AP_HW_FlyingMoonF407                 1067
AP_HW_FlyingMoonF427                 1068
AP_HW_CUBERED                        1069
AP_HW_CUBERED_IO                     1070
AP_HW_GreenSight_UltraBlue           1071
AP_HW_GreenSight_microBlue           1072
AP_HW_MAMBAH743_V4                   1073
AP_HW_REAPERF745_V2                  1074
AP_HW_SKYSTARSH7HD                   1075
AP_HW_PixSurveyA1                    1076
AP_HW_AEROFOX_AIRSPEED               1077
AP_HW_ATOMRCF405                     1078
AP_HW_CUBEPILOT_CANMOD               1079
AP_HW_AEROFOX_PMU                    1080
AP_HW_JHEMCUGF16F405                 1081
AP_HW_SPEEDYBEEF4V3                  1082
AP_HW_PixPilot-V6                    1083
AP_HW_JFB100                         1084
<<<<<<< HEAD
=======
AP_HW_Elfin-Wing                     1089
>>>>>>> 97f00cbd

AP_HW_CUBEORANGE_PERIPH              1400
AP_HW_CUBEBLACK_PERIPH               1401
AP_HW_PIXRACER_PERIPH                1402
AP_HW_SWBOOMBOARD_PERIPH             1403

# OpenDroneID enabled boards. Use 10000 + the base board ID
AP_HW_CubeOrange_ODID               10140
AP_HW_Pixhawk6_ODID                 10053
<|MERGE_RESOLUTION|>--- conflicted
+++ resolved
@@ -185,10 +185,7 @@
 AP_HW_SPEEDYBEEF4V3                  1082
 AP_HW_PixPilot-V6                    1083
 AP_HW_JFB100                         1084
-<<<<<<< HEAD
-=======
 AP_HW_Elfin-Wing                     1089
->>>>>>> 97f00cbd
 
 AP_HW_CUBEORANGE_PERIPH              1400
 AP_HW_CUBEBLACK_PERIPH               1401
