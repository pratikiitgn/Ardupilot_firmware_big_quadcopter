﻿This file is for new developers to try their first git commit on!

Follow the instructions in the APM wiki to get your name added to the
list below

----------------
Test Developer ...

Chris Anderson
Phil Cole after following the instructions explicitly.
Craig Elder was here.
Andreas Antonopoulos wuz'ere
Robert Lefebvre, unconfuzzled his clone.
Olivier check test
Phil Rowse was here :)
Nils Hogberg (Vizual54) testing
Linus Penzlien 
Hazy
Benoit GRUSON
Dario Lindo Andres
George Zogopoulos Papaliakos, struggling with Git
Hao Zhou

Shingo Matsuura (assignment)
Murata Katsutoshi, Yoseijyuku-Sei.
Hiroshi Kitaoka
Yu Kuwahara (assignment)(2nd trial)
Ikegami Atsushi
Eiji Aoki
Kazutaka Ozawa
Kunihiro Yoshida
Yasuhide Horiuchi
Tatsuya Yamaguchi
Kenji Koseki
Shinya Oda
Kouichi Nakajima
Yuki Yoshioka
Takanobu Minoshima
Yuki Miyama
Masahiro Saegusa
Fumikatsu Murozaki
Yuta Yoshinuma
Yasuyuki Suzuki
Koji Hosaka
Mitsuhiro Komiya
Eduardo Cáceres (eduherminio)
steven test
Fnoop hello :)

Yuichiro Shibata
Tsuyoshi Kawamura (retry)
Natsuki Matsuda
Isamu Tamura(retry 4)
Sumiaki Takemoto
Kinuyo Irie
Gregory Dzhezyan
Rahul Nunna
Ryutaro Yoshida
Carlos Bravo (MAC)
Hiro test
Shinya Fujimura
Hiroyuki Kuratsune
Noriyoshi Tanaka
Takeshi Matsumoto
Makito Seki
Kamia Umefune
Ryunosuke Kuninobu
Kenta Asaishi
LZM
Isamu Ishiguro
Naoya Sato
Brian Ankeny
Opemipo Ogunkola saying Hi from Nigeria!
<<<<<<< HEAD
Guilherme Sousa
=======
Nishchay Agrawal 
Akash Nair
Borys Tymchenko (spsancti)
>>>>>>> bb158a43
<|MERGE_RESOLUTION|>--- conflicted
+++ resolved
@@ -71,10 +71,8 @@
 Naoya Sato
 Brian Ankeny
 Opemipo Ogunkola saying Hi from Nigeria!
-<<<<<<< HEAD
+
 Guilherme Sousa
-=======
 Nishchay Agrawal 
 Akash Nair
-Borys Tymchenko (spsancti)
->>>>>>> bb158a43
+Borys Tymchenko (spsancti)