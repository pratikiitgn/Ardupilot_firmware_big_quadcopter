/*
  24 state EKF based on the derivation in https://github.com/PX4/ecl/
  blob/master/matlab/scripts/Inertial%20Nav%20EKF/GenerateNavFilterEquations.m

  Converted from Matlab to C++ by Paul Riseborough

  This program is free software: you can redistribute it and/or modify
  it under the terms of the GNU General Public License as published by
  the Free Software Foundation, either version 3 of the License, or
  (at your option) any later version.

  This program is distributed in the hope that it will be useful,
  but WITHOUT ANY WARRANTY; without even the implied warranty of
  MERCHANTABILITY or FITNESS FOR A PARTICULAR PURPOSE.  See the
  GNU General Public License for more details.

  You should have received a copy of the GNU General Public License
  along with this program.  If not, see <http://www.gnu.org/licenses/>.
 */
#pragma once


#if !defined(HAL_DEBUG_BUILD) || !HAL_DEBUG_BUILD
    #pragma GCC optimize("O2")
#endif

#define EK3_DISABLE_INTERRUPTS 0

#include <AP_Common/Location.h>
#include <AP_Math/AP_Math.h>
#include <AP_Math/vectorN.h>
#include <AP_NavEKF/AP_NavEKF_core_common.h>
#include <AP_NavEKF3/AP_NavEKF3_Buffer.h>
#include <AP_InertialSensor/AP_InertialSensor.h>
#include <GCS_MAVLink/GCS_MAVLink.h>

#include "AP_NavEKF/EKFGSF_yaw.h"

// GPS pre-flight check bit locations
#define MASK_GPS_NSATS      (1<<0)
#define MASK_GPS_HDOP       (1<<1)
#define MASK_GPS_SPD_ERR    (1<<2)
#define MASK_GPS_POS_ERR    (1<<3)
#define MASK_GPS_YAW_ERR 	(1<<4)
#define MASK_GPS_POS_DRIFT  (1<<5)
#define MASK_GPS_VERT_SPD   (1<<6)
#define MASK_GPS_HORIZ_SPD  (1<<7)

// active height source
#define HGT_SOURCE_BARO     0
#define HGT_SOURCE_RNG      1
#define HGT_SOURCE_GPS      2
#define HGT_SOURCE_BCN      3
#define HGT_SOURCE_EXTNAV   4

#define earthRate 0.000072921f // earth rotation rate (rad/sec)

// maximum allowed gyro bias (rad/sec)
#define GYRO_BIAS_LIMIT 0.5f

// initial accel bias uncertainty as a fraction of the state limit
#define ACCEL_BIAS_LIM_SCALER 0.2f

// target update time for the EKF in msec and sec
#define EKF_TARGET_DT_MS 12
#define EKF_TARGET_DT    0.012f

// mag fusion final reset altitude (using NED frame so altitude is negative)
#define EKF3_MAG_FINAL_RESET_ALT 2.5f

// learning rate for mag biases when using GPS yaw
#define EK3_GPS_MAG_LEARN_RATE 0.005f

// learning limit for mag biases when using GPS yaw (Gauss)
#define EK3_GPS_MAG_LEARN_LIMIT 0.02f

// maximum number of yaw resets due to detected magnetic anomaly allowed per flight
#define MAG_ANOMALY_RESET_MAX 2

// number of seconds a request to reset the yaw to the GSF estimate is active before it times out
#define YAW_RESET_TO_GSF_TIMEOUT_MS 5000

// accuracy threshold applied to GSF yaw estimate use
#define GSF_YAW_ACCURACY_THRESHOLD_DEG 15.0f

// number of continuous valid GSF yaw estimates required to confirm valid hostory
#define GSF_YAW_VALID_HISTORY_THRESHOLD 5

class AP_AHRS;

class NavEKF3_core : public NavEKF_core_common
{
public:
    // Constructor
    NavEKF3_core(class NavEKF3 *_frontend);

    // setup this core backend
    bool setup_core(uint8_t _imu_index, uint8_t _core_index);
    
    // Initialise the states from accelerometer and magnetometer data (if present)
    // This method can only be used when the vehicle is static
    bool InitialiseFilterBootstrap(void);

    // Update Filter States - this should be called whenever new IMU data is available
    // The predict flag is set true when a new prediction cycle can be started
    void UpdateFilter(bool predict);

    // Check basic filter health metrics and return a consolidated health status
    bool healthy(void) const;

    // Return a consolidated error score where higher numbers are less healthy
    // Intended to be used by the front-end to determine which is the primary EKF
    float errorScore(void) const;

    // Write the last calculated NE position relative to the reference point (m).
    // If a calculated solution is not available, use the best available data and return false
    // If false returned, do not use for flight control
    bool getPosNE(Vector2f &posNE) const;

    // Write the last calculated D position relative to the reference point (m).
    // If a calculated solution is not available, use the best available data and return false
    // If false returned, do not use for flight control
    bool getPosD(float &posD) const;

    // return NED velocity in m/s
    void getVelNED(Vector3f &vel) const;

    // Return the rate of change of vertical position in the down direction (dPosD/dt) in m/s
    // This can be different to the z component of the EKF velocity state because it will fluctuate with height errors and corrections in the EKF
    // but will always be kinematically consistent with the z component of the EKF position state
    float getPosDownDerivative(void) const;

    // This returns the specific forces in the NED frame
    void getAccelNED(Vector3f &accelNED) const;

    // return body axis gyro bias estimates in rad/sec
    void getGyroBias(Vector3f &gyroBias) const;

    // return accelerometer bias in m/s/s
    void getAccelBias(Vector3f &accelBias) const;

    // return tilt error convergence metric
    void getTiltError(float &ang) const;

    // reset body axis gyro bias estimates
    void resetGyroBias(void);

    // Resets the baro so that it reads zero at the current height
    // Resets the EKF height to zero
    // Adjusts the EKF origin height so that the EKF height + origin height is the same as before
    // Returns true if the height datum reset has been performed
    // If using a range finder for height no reset is performed and it returns false
    bool resetHeightDatum(void);

    // Commands the EKF to not use GPS.
    // This command must be sent prior to vehicle arming and EKF commencement of GPS usage
    // Returns 0 if command rejected
    // Returns 1 if command accepted
    uint8_t setInhibitGPS(void);

    // return the horizontal speed limit in m/s set by optical flow sensor limits
    // return the scale factor to be applied to navigation velocity gains to compensate for increase in velocity noise with height when using optical flow
    void getEkfControlLimits(float &ekfGndSpdLimit, float &ekfNavVelGainScaler) const;

    // return the NED wind speed estimates in m/s (positive is air moving in the direction of the axis)
    void getWind(Vector3f &wind) const;

    // return earth magnetic field estimates in measurement units / 1000
    void getMagNED(Vector3f &magNED) const;

    // return body magnetic field estimates in measurement units / 1000
    void getMagXYZ(Vector3f &magXYZ) const;

    // return the index for the active sensors
    uint8_t getActiveMag() const;
    uint8_t getActiveBaro() const;
    uint8_t getActiveGPS() const;
    uint8_t getActiveAirspeed() const;

    // Return estimated magnetometer offsets
    // Return true if magnetometer offsets are valid
    bool getMagOffsets(uint8_t mag_idx, Vector3f &magOffsets) const;

    // Return the last calculated latitude, longitude and height in WGS-84
    // If a calculated location isn't available, return a raw GPS measurement
    // The status will return true if a calculation or raw measurement is available
    // The getFilterStatus() function provides a more detailed description of data health and must be checked if data is to be used for flight control
    bool getLLH(struct Location &loc) const;

    // return the latitude and longitude and height used to set the NED origin
    // All NED positions calculated by the filter are relative to this location
    // Returns false if the origin has not been set
    bool getOriginLLH(struct Location &loc) const;

    // set the latitude and longitude and height used to set the NED origin
    // All NED positions calculated by the filter will be relative to this location
    // The origin cannot be set if the filter is in a flight mode (eg vehicle armed)
    // Returns false if the filter has rejected the attempt to set the origin
    bool setOriginLLH(const Location &loc);

    // return estimated height above ground level
    // return false if ground height is not being estimated.
    bool getHAGL(float &HAGL) const;

    // return the Euler roll, pitch and yaw angle in radians
    void getEulerAngles(Vector3f &eulers) const;

    // return the transformation matrix from XYZ (body) to NED axes
    void getRotationBodyToNED(Matrix3f &mat) const;

    // return the quaternions defining the rotation from NED to XYZ (body) axes
    void getQuaternion(Quaternion &quat) const;

    // return the innovations for the NED Pos, NED Vel, XYZ Mag and Vtas measurements
    void getInnovations(Vector3f &velInnov, Vector3f &posInnov, Vector3f &magInnov, float &tasInnov, float &yawInnov) const;

    // return the innovation consistency test ratios for the velocity, position, magnetometer and true airspeed measurements
    void getVariances(float &velVar, float &posVar, float &hgtVar, Vector3f &magVar, float &tasVar, Vector2f &offset) const;

    // return the diagonals from the covariance matrix
    void getStateVariances(float stateVar[24]);

    // should we use the compass? This is public so it can be used for
    // reporting via ahrs.use_compass()
    bool use_compass(void) const;

    // write the raw optical flow measurements
    // rawFlowQuality is a measured of quality between 0 and 255, with 255 being the best quality
    // rawFlowRates are the optical flow rates in rad/sec about the X and Y sensor axes.
    // rawGyroRates are the sensor rotation rates in rad/sec measured by the sensors internal gyro
    // The sign convention is that a RH physical rotation of the sensor about an axis produces both a positive flow and gyro rate
    // msecFlowMeas is the scheduler time in msec when the optical flow data was received from the sensor.
    // posOffset is the XYZ flow sensor position in the body frame in m
    void writeOptFlowMeas(const uint8_t rawFlowQuality, const Vector2f &rawFlowRates, const Vector2f &rawGyroRates, const uint32_t msecFlowMeas, const Vector3f &posOffset);

    // return data for debugging optical flow fusion
    void getFlowDebug(float &varFlow, float &gndOffset, float &flowInnovX, float &flowInnovY, float &auxInnov, float &HAGL, float &rngInnov, float &range, float &gndOffsetErr) const;

    /*
     * Write body frame linear and angular displacement measurements from a visual odometry sensor
     *
     * quality is a normalised confidence value from 0 to 100
     * delPos is the XYZ change in linear position measured in body frame and relative to the inertial reference at time_ms (m)
     * delAng is the XYZ angular rotation measured in body frame and relative to the inertial reference at time_ms (rad)
     * delTime is the time interval for the measurement of delPos and delAng (sec)
     * timeStamp_ms is the timestamp of the last image used to calculate delPos and delAng (msec)
     * delay_ms is the average delay of external nav system measurements relative to inertial measurements
     * posOffset is the XYZ body frame position of the camera focal point (m)
    */
    void writeBodyFrameOdom(float quality, const Vector3f &delPos, const Vector3f &delAng, float delTime, uint32_t timeStamp_ms, uint16_t delay_ms, const Vector3f &posOffset);

    /*
     * Write odometry data from a wheel encoder. The axis of rotation is assumed to be parallel to the vehicle body axis
     *
     * delAng is the measured change in angular position from the previous measurement where a positive rotation is produced by forward motion of the vehicle (rad)
     * delTime is the time interval for the measurement of delAng (sec)
     * timeStamp_ms is the time when the rotation was last measured (msec)
     * posOffset is the XYZ body frame position of the wheel hub (m)
     * radius is the effective rolling radius of the wheel (m)
    */
    void writeWheelOdom(float delAng, float delTime, uint32_t timeStamp_ms, const Vector3f &posOffset, float radius);

    /*
     * Return data for debugging body frame odometry fusion:
     *
     * velInnov are the XYZ body frame velocity innovations (m/s)
     * velInnovVar are the XYZ body frame velocity innovation variances (m/s)**2
     *
     * Return the time stamp of the last odometry fusion update (msec)
     */
    uint32_t getBodyFrameOdomDebug(Vector3f &velInnov, Vector3f &velInnovVar);

    /*
        Returns the following data for debugging range beacon fusion
        ID : beacon identifier
        rng : measured range to beacon (m)
        innov : range innovation (m)
        innovVar : innovation variance (m^2)
        testRatio : innovation consistency test ratio
        beaconPosNED : beacon NED position (m)
        offsetHigh : high hypothesis for range beacons system vertical offset (m)
        offsetLow : low hypothesis for range beacons system vertical offset (m)
        posNED : North,East,Down position estimate of receiver from 3-state filter

        returns true if data could be found, false if it could not
    */
    bool getRangeBeaconDebug(uint8_t &ID, float &rng, float &innov, float &innovVar, float &testRatio, Vector3f &beaconPosNED,
                             float &offsetHigh, float &offsetLow, Vector3f &posNED);

    /*
     * Writes the measurement from a yaw angle sensor
     *
     * yawAngle: Yaw angle of the vehicle relative to true north in radians where a positive angle is
     * produced by a RH rotation about the Z body axis. The Yaw rotation is the first rotation in a
     * 321 (ZYX) or a 312 (ZXY) rotation sequence as specified by the 'type' argument.
     * yawAngleErr is the 1SD accuracy of the yaw angle measurement in radians.
     * timeStamp_ms: System time in msec when the yaw measurement was taken. This time stamp must include
     * all measurement lag and transmission delays.
     * type: An integer specifying Euler rotation order used to define the yaw angle.
     * type = 1 specifies a 312 (ZXY) rotation order, type = 2 specifies a 321 (ZYX) rotation order.
    */
    void writeEulerYawAngle(float yawAngle, float yawAngleErr, uint32_t timeStamp_ms, uint8_t type);

    /*
    * Write position and quaternion data from an external navigation system
    *
    * pos        : position in the RH navigation frame. Frame is assumed to be NED if frameIsNED is true. (m)
    * quat       : quaternion desribing the the rotation from navigation frame to body frame
    * posErr     : 1-sigma spherical position error (m)
    * angErr     : 1-sigma spherical angle error (rad)
    * timeStamp_ms : system time the measurement was taken, not the time it was received (mSec)
    * delay_ms   : average delay of external nav system measurements relative to inertial measurements
    * resetTime_ms : system time of the last position reset request (mSec)
    *
    */
    void writeExtNavData(const Vector3f &pos, const Quaternion &quat, float posErr, float angErr, uint32_t timeStamp_ms, uint16_t delay_ms, uint32_t resetTime_ms);

    /*
     * Write velocity data from an external navigation system
     *
     * vel : velocity in NED (m)
     * err : velocity error (m/s)
     * timeStamp_ms : system time the measurement was taken, not the time it was received (mSec)
     * delay_ms : average delay of external nav system measurements relative to inertial measurements
    */
    void writeExtNavVelData(const Vector3f &vel, float err, uint32_t timeStamp_ms, uint16_t delay_ms);

    // called by vehicle code to specify that a takeoff is happening
    // causes the EKF to compensate for expected barometer errors due to rotor wash ground interaction
    // causes the EKF to start the EKF-GSF yaw estimator
    void setTakeoffExpected(bool val);

    // called by vehicle code to specify that a touchdown is expected to happen
    // causes the EKF to compensate for expected barometer errors due to ground effect
    void setTouchdownExpected(bool val);

    // Set to true if the terrain underneath is stable enough to be used as a height reference
    // in combination with a range finder. Set to false if the terrain underneath the vehicle
    // cannot be used as a height reference. Use to prevent range finder operation otherwise
    // enabled by the combination of EK3_RNG_USE_HGT and EK3_RNG_USE_SPD parameters.
    void setTerrainHgtStable(bool val);

    /*
    return the filter fault status as a bitmasked integer
     0 = quaternions are NaN
     1 = velocities are NaN
     2 = badly conditioned X magnetometer fusion
     3 = badly conditioned Y magnetometer fusion
     5 = badly conditioned Z magnetometer fusion
     6 = badly conditioned airspeed fusion
     7 = badly conditioned synthetic sideslip fusion
     7 = filter is not initialised
    */
    void getFilterFaults(uint16_t &faults) const;

    /*
    return filter timeout status as a bitmasked integer
     0 = position measurement timeout
     1 = velocity measurement timeout
     2 = height measurement timeout
     3 = magnetometer measurement timeout
     5 = unassigned
     6 = unassigned
     7 = unassigned
     7 = unassigned
    */
    void getFilterTimeouts(uint8_t &timeouts) const;

    /*
    return filter gps quality check status
    */
    void getFilterGpsStatus(nav_gps_status &status) const;

    /*
    Return a filter function status that indicates:
        Which outputs are valid
        If the filter has detected takeoff
        If the filter has activated the mode that mitigates against ground effect static pressure errors
        If GPS data is being used
    */
    void getFilterStatus(nav_filter_status &status) const;

    // send an EKF_STATUS_REPORT message to GCS
    void send_status_report(mavlink_channel_t chan) const;

    // provides the height limit to be observed by the control loops
    // returns false if no height limiting is required
    // this is needed to ensure the vehicle does not fly too high when using optical flow navigation
    bool getHeightControlLimit(float &height) const;

    // return the amount of yaw angle change due to the last yaw angle reset in radians
    // returns the time of the last yaw angle reset or 0 if no reset has ever occurred
    uint32_t getLastYawResetAngle(float &yawAng) const;

    // return the amount of NE position change due to the last position reset in metres
    // returns the time of the last reset or 0 if no reset has ever occurred
    uint32_t getLastPosNorthEastReset(Vector2f &pos) const;

    // return the amount of D position change due to the last position reset in metres
    // returns the time of the last reset or 0 if no reset has ever occurred
    uint32_t getLastPosDownReset(float &posD) const;

    // return the amount of NE velocity change due to the last velocity reset in metres/sec
    // returns the time of the last reset or 0 if no reset has ever occurred
    uint32_t getLastVelNorthEastReset(Vector2f &vel) const;

    // report any reason for why the backend is refusing to initialise
    const char *prearm_failure_reason(void) const;

    // report the number of frames lapsed since the last state prediction
    // this is used by other instances to level load
    uint8_t getFramesSincePredict(void) const;

    // publish output observer angular, velocity and position tracking error
    void getOutputTrackingError(Vector3f &error) const;

    // get the IMU index. For now we return the gyro index, as that is most
    // critical for use by other subsystems.
    uint8_t getIMUIndex(void) const { return gyro_index_active; }

    // get timing statistics structure
    void getTimingStatistics(struct ekf_timing &timing);

    // values for EK3_MAG_CAL
    enum class MagCal {
        WHEN_FLYING = 0,
        WHEN_MANOEUVRING = 1,
        NEVER = 2,
        AFTER_FIRST_CLIMB = 3,
        ALWAYS = 4,
        EXTERNAL_YAW = 5,
        EXTERNAL_YAW_FALLBACK = 6,
    };

    // are we using an external yaw source? This is needed by AHRS attitudes_consistent check
    bool using_external_yaw(void) const;
    
    // get solution data for the EKF-GSF emergency yaw estimator
    // return false if data not available
    bool getDataEKFGSF(float &yaw_composite, float &yaw_composite_variance, float yaw[N_MODELS_EKFGSF], float innov_VN[N_MODELS_EKFGSF], float innov_VE[N_MODELS_EKFGSF], float weight[N_MODELS_EKFGSF]);

    // Writes the default equivalent airspeed in m/s to be used in forward flight if a measured airspeed is required and not available.
    void writeDefaultAirSpeed(float airspeed);

    // request a reset the yaw to the EKF-GSF value
    void EKFGSF_requestYawReset();

    // return true if we are tilt aligned
    bool have_aligned_tilt(void) const {
        return tiltAlignComplete;
    }

    // return true if we are yaw aligned
    bool have_aligned_yaw(void) const {
        return yawAlignComplete;
    }
    
private:
    EKFGSF_yaw *yawEstimator;

    // Reference to the global EKF frontend for parameters
    class NavEKF3 *frontend;
    uint8_t imu_index; // preferred IMU index
    uint8_t gyro_index_active; // active gyro index (in case preferred fails)
    uint8_t accel_index_active; // active accel index (in case preferred fails)
    uint8_t core_index;
    uint8_t imu_buffer_length;
    uint8_t obs_buffer_length;

    typedef float ftype;
#if MATH_CHECK_INDEXES
    typedef VectorN<ftype,2> Vector2;
    typedef VectorN<ftype,3> Vector3;
    typedef VectorN<ftype,4> Vector4;
    typedef VectorN<ftype,5> Vector5;
    typedef VectorN<ftype,6> Vector6;
    typedef VectorN<ftype,7> Vector7;
    typedef VectorN<ftype,8> Vector8;
    typedef VectorN<ftype,9> Vector9;
    typedef VectorN<ftype,10> Vector10;
    typedef VectorN<ftype,11> Vector11;
    typedef VectorN<ftype,13> Vector13;
    typedef VectorN<ftype,14> Vector14;
    typedef VectorN<ftype,15> Vector15;
    typedef VectorN<ftype,21> Vector21;
    typedef VectorN<ftype,22> Vector22;
    typedef VectorN<ftype,23> Vector23;
    typedef VectorN<ftype,24> Vector24;
    typedef VectorN<ftype,25> Vector25;
    typedef VectorN<ftype,31> Vector31;
    typedef VectorN<VectorN<ftype,3>,3> Matrix3;
    typedef VectorN<VectorN<ftype,24>,24> Matrix24;
    typedef VectorN<VectorN<ftype,34>,50> Matrix34_50;
    typedef VectorN<uint32_t,50> Vector_u32_50;
#else
    typedef ftype Vector2[2];
    typedef ftype Vector3[3];
    typedef ftype Vector4[4];
    typedef ftype Vector5[5];
    typedef ftype Vector6[6];
    typedef ftype Vector7[7];
    typedef ftype Vector8[8];
    typedef ftype Vector9[9];
    typedef ftype Vector10[10];
    typedef ftype Vector11[11];
    typedef ftype Vector13[13];
    typedef ftype Vector14[14];
    typedef ftype Vector15[15];
    typedef ftype Vector21[21];
    typedef ftype Vector22[22];
    typedef ftype Vector23[23];
    typedef ftype Vector24[24];
    typedef ftype Vector25[25];
    typedef ftype Matrix3[3][3];
    typedef ftype Matrix24[24][24];
    typedef ftype Matrix34_50[34][50];
    typedef uint32_t Vector_u32_50[50];
#endif

    const AP_AHRS *_ahrs;

    // the states are available in two forms, either as a Vector24, or
    // broken down as individual elements. Both are equivalent (same
    // memory)
    struct state_elements {
        Quaternion  quat;           // quaternion defining rotation from local NED earth frame to body frame 0..3
        Vector3f    velocity;       // velocity of IMU in local NED earth frame (m/sec) 4..6
        Vector3f    position;       // position of IMU in local NED earth frame (m)     7..9
        Vector3f    gyro_bias;      // body frame delta angle IMU bias vector (rad)     10..12
        Vector3f    accel_bias;     // body frame delta velocity IMU bias vector (m/sec) 13..15
        Vector3f    earth_magfield; // earth frame magnetic field vector (Gauss)         16..18
        Vector3f    body_magfield;  // body frame magnetic field vector (Gauss)          19..21
        Vector2f    wind_vel;       // horizontal North East wind velocity vector in local NED earth frame (m/sec) 22..23
    };

    union {
        Vector24 statesArray;
        struct state_elements stateStruct;
    };

    struct output_elements {
        Quaternion  quat;           // quaternion defining rotation from local NED earth frame to body frame
        Vector3f    velocity;       // velocity of body frame origin in local NED earth frame (m/sec)
        Vector3f    position;       // position of body frame origin in local NED earth frame (m)
    };

    struct imu_elements {
        Vector3f    delAng;         // IMU delta angle measurements in body frame (rad)
        Vector3f    delVel;         // IMU delta velocity measurements in body frame (m/sec)
        float       delAngDT;       // time interval over which delAng has been measured (sec)
        float       delVelDT;       // time interval over which delVelDT has been measured (sec)
        uint32_t    time_ms;        // measurement timestamp (msec)
        uint8_t     gyro_index;
        uint8_t     accel_index;
    };

    struct gps_elements {
        Vector2f    pos;            // horizontal North East position of the GPS antenna in local NED earth frame (m)
        float       hgt;            // height of the GPS antenna in local NED earth frame (m)
        Vector3f    vel;            // velocity of the GPS antenna in local NED earth frame (m/sec)
        uint32_t    time_ms;        // measurement timestamp (msec)
        uint8_t     sensor_idx;     // unique integer identifying the GPS sensor
    };

    struct mag_elements {
        Vector3f    mag;            // body frame magnetic field measurements (Gauss)
        uint32_t    time_ms;        // measurement timestamp (msec)
    };

    struct baro_elements {
        float       hgt;            // height of the pressure sensor in local NED earth frame (m)
        uint32_t    time_ms;        // measurement timestamp (msec)
    };

    struct range_elements {
        float       rng;            // distance measured by the range sensor (m)
        uint32_t    time_ms;        // measurement timestamp (msec)
        uint8_t     sensor_idx;     // integer either 0 or 1 uniquely identifying up to two range sensors
    };

    struct rng_bcn_elements {
        float       rng;            // range measurement to each beacon (m)
        Vector3f    beacon_posNED;  // NED position of the beacon (m)
        float       rngErr;         // range measurement error 1-std (m)
        uint8_t     beacon_ID;      // beacon identification number
        uint32_t    time_ms;        // measurement timestamp (msec)
    };

    struct tas_elements {
        float       tas;            // true airspeed measurement (m/sec)
        uint32_t    time_ms;        // measurement timestamp (msec)
    };

    struct of_elements {
        Vector2f    flowRadXY;      // raw (non motion compensated) optical flow angular rates about the XY body axes (rad/sec)
        Vector2f    flowRadXYcomp;  // motion compensated XY optical flow angular rates about the XY body axes (rad/sec)
        uint32_t    time_ms;        // measurement timestamp (msec)
        Vector3f    bodyRadXYZ;     // body frame XYZ axis angular rates averaged across the optical flow measurement interval (rad/sec)
        const Vector3f *body_offset;// pointer to XYZ position of the optical flow sensor in body frame (m)
    };

    struct vel_odm_elements {
        Vector3f        vel;        // XYZ velocity measured in body frame (m/s)
        float           velErr;     // velocity measurement error 1-std (m/s)
        const Vector3f *body_offset;// pointer to XYZ position of the velocity sensor in body frame (m)
        Vector3f        angRate;    // angular rate estimated from odometry (rad/sec)
        uint32_t        time_ms;    // measurement timestamp (msec)
    };

    struct wheel_odm_elements {
        float           delAng;     // wheel rotation angle measured in body frame - positive is forward movement of vehicle (rad/s)
        float           radius;     // wheel radius (m)
        const Vector3f *hub_offset; // pointer to XYZ position of the wheel hub in body frame (m)
        float           delTime;    // time interval that the measurement was accumulated over (sec)
        uint32_t        time_ms;    // measurement timestamp (msec)
    };
        
    struct yaw_elements {
        float       yawAng;         // yaw angle measurement (rad)
        float       yawAngErr;      // yaw angle 1SD measurement accuracy (rad)
        uint32_t    time_ms;        // measurement timestamp (msec)
        uint8_t     type;           // type specifiying Euler rotation order used, 1 = 312 (ZXY), 2 = 321 (ZYX)
    };

    struct ext_nav_elements {
        Vector3f        pos;        // XYZ position measured in a RH navigation frame (m)
        float           posErr;     // spherical poition measurement error 1-std (m)
        uint32_t        time_ms;    // measurement timestamp (msec)
        bool            posReset;   // true when the position measurement has been reset
    };

    struct ext_nav_vel_elements {
        Vector3f vel;               // velocity in NED (m/s)
        float err;                  // velocity measurement error (m/s)
        uint32_t time_ms;           // measurement timestamp (msec)
    };

    // bias estimates for the IMUs that are enabled but not being used
    // by this core.
    struct {
        Vector3f gyro_bias;
        Vector3f accel_bias;
    } inactiveBias[INS_MAX_INSTANCES];

    // Specify source of data to be used for a partial state reset
    // Checking the availability and quality of the data source specified is the responsibility of the caller
    enum class resetDataSource {
        DEFAULT=0,      // Use data source selected by reset function internal rules
        GPS=1,          // Use GPS
        RNGBCN=2,       // Use beacon range data
        FLOW=3,         // Use optical flow rates
        BARO=4,         // Use Baro height
        MAG=5,          // Use magnetometer data
        RNGFND=6,       // Use rangefinder data
        EXTNAV=7        // Use external nav data
    };

    // update the navigation filter status
    void updateFilterStatus(void);

    // update the quaternion, velocity and position states using IMU measurements
    void UpdateStrapdownEquationsNED();

    // calculate the predicted state covariance matrix
    void CovariancePrediction();

    // force symmetry on the state covariance matrix
    void ForceSymmetry();

    // constrain variances (diagonal terms) in the state covariance matrix
    void ConstrainVariances();

    // constrain states
    void ConstrainStates();

    // constrain earth field using WMM tables
    void MagTableConstrain(void);

    // fuse selected position, velocity and height measurements
    void FuseVelPosNED();

    // fuse body frame velocity measurements
    void FuseBodyVel();

    // fuse range beacon measurements
    void FuseRngBcn();

    // use range beacon measurements to calculate a static position
    void FuseRngBcnStatic();

    // calculate the offset from EKF vertical position datum to the range beacon system datum
    void CalcRangeBeaconPosDownOffset(float obsVar, Vector3f &vehiclePosNED, bool aligning);

    // fuse magnetometer measurements
    void FuseMagnetometer();

    // fuse true airspeed measurements
    void FuseAirspeed();

    // fuse synthetic sideslip measurement of zero
    void FuseSideslip();

    // zero specified range of rows in the state covariance matrix
    void zeroRows(Matrix24 &covMat, uint8_t first, uint8_t last);

    // zero specified range of columns in the state covariance matrix
    void zeroCols(Matrix24 &covMat, uint8_t first, uint8_t last);

    // Reset the stored output history to current data
    void StoreOutputReset(void);

    // Reset the stored output quaternion history to current EKF state
    void StoreQuatReset(void);

    // Rotate the stored output quaternion history through a quaternion rotation
    void StoreQuatRotate(const Quaternion &deltaQuat);

    // store altimeter data
    void StoreBaro();

    // recall altimeter data at the fusion time horizon
    // return true if data found
    bool RecallBaro();

    // store range finder data
    void StoreRange();

    // recall range finder data at the fusion time horizon
    // return true if data found
    bool RecallRange();

    // store magnetometer data
    void StoreMag();

    // recall magetometer data at the fusion time horizon
    // return true if data found
    bool RecallMag();

    // store true airspeed data
    void StoreTAS();

    // recall true airspeed data at the fusion time horizon
    // return true if data found
    bool RecallTAS();

    // store optical flow data
    void StoreOF();

    // recall optical flow data at the fusion time horizon
    // return true if data found
    bool RecallOF();

    // calculate nav to body quaternions from body to nav rotation matrix
    void quat2Tbn(Matrix3f &Tbn, const Quaternion &quat) const;

    // calculate the NED earth spin vector in rad/sec
    void calcEarthRateNED(Vector3f &omega, int32_t latitude) const;

    // initialise the covariance matrix
    void CovarianceInit();

    // helper functions for readIMUData
    bool readDeltaVelocity(uint8_t ins_index, Vector3f &dVel, float &dVel_dt);
    bool readDeltaAngle(uint8_t ins_index, Vector3f &dAng);

    // helper functions for correcting IMU data
    void correctDeltaAngle(Vector3f &delAng, float delAngDT, uint8_t gyro_index);
    void correctDeltaVelocity(Vector3f &delVel, float delVelDT, uint8_t accel_index);

    // update IMU delta angle and delta velocity measurements
    void readIMUData();

    // update estimate of inactive bias states
    void learnInactiveBiases();

    // check for new valid GPS data and update stored measurement if available
    void readGpsData();

    // check for new altitude measurement data and update stored measurement if available
    void readBaroData();

    // check for new magnetometer data and update store measurements if available
    void readMagData();

    // try changing compasses on compass failure or timeout
    void tryChangeCompass(void);

    // check for new airspeed data and update stored measurements if available
    void readAirSpdData();

    // check for new range beacon data and update stored measurements if available
    void readRngBcnData();

    // determine when to perform fusion of GPS position and  velocity measurements
    void SelectVelPosFusion();

    // determine when to perform fusion of range measurements take relative to a beacon at a known NED position
    void SelectRngBcnFusion();

    // determine when to perform fusion of magnetometer measurements
    void SelectMagFusion();

    // determine when to perform fusion of true airspeed measurements
    void SelectTasFusion();

    // determine when to perform fusion of synthetic sideslp measurements
    void SelectBetaFusion();

    // force alignment of the yaw angle using GPS velocity data
    void realignYawGPS();

    // initialise the earth magnetic field states using declination and current attitude and magnetometer measurements

    // align the yaw angle for the quaternion states using the external yaw sensor
    void alignYawAngle();

    // update mag field states and associated variances using magnetomer and declination data
    void resetMagFieldStates();

    // reset yaw based on magnetic field sample
    void setYawFromMag();

    // zero stored variables
    void InitialiseVariables();

    // zero stored variables related to mag
    void InitialiseVariablesMag();

    // reset the horizontal position states uing the last GPS measurement
    void ResetPosition(resetDataSource posResetSource);

    // reset the stateStruct's NE position to the specified position
    void ResetPositionNE(float posN, float posE);

    // reset the stateStruct's D position
    void ResetPositionD(float posD);

    // reset velocity states using the last GPS measurement
    void ResetVelocity(resetDataSource velResetSource);

    // reset the vertical position state using the last height measurement
    void ResetHeight(void);

    // return true if we should use the airspeed sensor
    bool useAirspeed(void) const;

    // return true if the vehicle code has requested the filter to be ready for flight
    bool readyToUseGPS(void) const;

    // return true if the filter to be ready to use the beacon range measurements
    bool readyToUseRangeBeacon(void) const;

    // Check for filter divergence
    void checkDivergence(void);

    // Calculate weighting that is applied to IMU1 accel data to blend data from IMU's 1 and 2
    void calcIMU_Weighting(float K1, float K2);

    // return true if the filter is ready to start using optical flow measurements
    bool readyToUseOptFlow(void) const;

    // return true if the filter is ready to start using body frame odometry measurements
    bool readyToUseBodyOdm(void) const;

    // return true if the filter to be ready to use external nav data
    bool readyToUseExtNav(void) const;

    // return true if we should use the range finder sensor
    bool useRngFinder(void) const;

    // determine when to perform fusion of optical flow measurements
    void SelectFlowFusion();

    // determine when to perform fusion of body frame odometry measurements
    void SelectBodyOdomFusion();

    // Estimate terrain offset using a single state EKF
    void EstimateTerrainOffset();

    // fuse optical flow measurements into the main filter
    void FuseOptFlow();

    // Control filter mode changes
    void controlFilterModes();

    // Determine if we are flying or on the ground
    void detectFlight();

    // Set inertial navigation aiding mode
    void setAidingMode();

    // Determine if learning of wind and magnetic field will be enabled and set corresponding indexing limits to
    // avoid unnecessary operations
    void setWindMagStateLearningMode();

    // Check the alignmnent status of the tilt attitude
    // Used during initial bootstrap alignment of the filter
    void checkAttitudeAlignmentStatus();

    // Control reset of yaw and magnetic field states
    void controlMagYawReset();

    // Set the NED origin to be used until the next filter reset
    void setOrigin(const Location &loc);

    // update and return the status that indicates takeoff is expected so that we can compensate for expected
    // barometer errors due to rotor-wash ground interaction and start the EKF-GSF yaw estimator prior to
    // takeoff movement
    bool updateTakeoffExpected();

    // update and return the status that indicates touchdown is expected so that we can compensate for expected
    // barometer errors due to rotor-wash ground interaction
    bool updateTouchdownExpected();

    // Assess GPS data quality and set gpsGoodToAlign
    void calcGpsGoodToAlign(void);

    // set the class variable true if the delta angle bias variances are sufficiently small
    void checkGyroCalStatus(void);

    // update inflight calculaton that determines if GPS data is good enough for reliable navigation
    void calcGpsGoodForFlight(void);

    // Read the range finder and take new measurements if available
    // Apply a median filter to range finder data
    void readRangeFinder();

    // check if the vehicle has taken off during optical flow navigation by looking at inertial and range finder data
    void detectOptFlowTakeoff(void);

    // align the NE earth magnetic field states with the published declination
    void alignMagStateDeclination();

    // Fuse compass measurements using a simple declination observation (doesn't require magnetic field states)
    void fuseEulerYaw(bool usePredictedYaw, bool useExternalYawSensor);

    // Fuse declination angle to keep earth field declination from changing when we don't have earth relative observations.
    // Input is 1-sigma uncertainty in published declination
    void FuseDeclination(float declErr);

    // return magnetic declination in radians
    float MagDeclination(void) const;

    // Propagate PVA solution forward from the fusion time horizon to the current time horizon
    // using a simple observer
    void calcOutputStates();

    // calculate a filtered offset between baro height measurement and EKF height estimate
    void calcFiltBaroOffset();

    // correct the height of the EKF origin to be consistent with GPS Data using a Bayes filter.
    void correctEkfOriginHeight();

    // Select height data to be fused from the available baro, range finder and GPS sources
    void selectHeightForFusion();

    // zero attitude state covariances, but preserve variances
    void zeroAttCovOnly();

    // record a yaw reset event
    void recordYawReset();

    // record a magnetic field state reset event
    void recordMagReset();

    // effective value of MAG_CAL
    MagCal effective_magCal(void) const;

    // calculate the variances for the rotation vector equivalent
    Vector3f calcRotVecVariances(void);
    
    // initialise the quaternion covariances using rotation vector variances
    void initialiseQuatCovariances(const Vector3f &rotVarVec);

    // update timing statistics structure
    void updateTimingStatistics(void);

    // Update the state index limit based on which states are active
    void updateStateIndexLim(void);

    // correct GPS data for antenna position
    void CorrectGPSForAntennaOffset(gps_elements &gps_data) const;

    // correct external navigation earth-frame position using sensor body-frame offset
    void CorrectExtNavForSensorOffset(Vector3f &ext_position);

    // correct external navigation earth-frame velocity using sensor body-frame offset
    void CorrectExtNavVelForSensorOffset(Vector3f &ext_velocity) const;

    // Runs the IMU prediction step for an independent GSF yaw estimator algorithm
    // that uses IMU, GPS horizontal velocity and optionally true airspeed data.
    void runYawEstimatorPrediction(void);

    // Run the GPS velocity correction step for the GSF yaw estimator and use the
    // yaw estimate to reset the main EKF yaw if requested
    void runYawEstimatorCorrection(void);

    // reset the quaternion states using the supplied yaw angle, maintaining the previous roll and pitch
    // also reset the body to nav frame rotation matrix
    // reset the quaternion state covariances using the supplied yaw variance
    // yaw          : new yaw angle (rad)
    // yaw_variance : variance of new yaw angle (rad^2)
    void resetQuatStateYawOnly(float yaw, float yawVariance);

    // attempt to reset the yaw to the EKF-GSF value
    // returns false if unsuccessful
    bool EKFGSF_resetMainFilterYaw();

    // Variables
    bool statesInitialised;         // boolean true when filter states have been initialised
    bool velHealth;                 // boolean true if velocity measurements have passed innovation consistency check
    bool posHealth;                 // boolean true if position measurements have passed innovation consistency check
    bool hgtHealth;                 // boolean true if height measurements have passed innovation consistency check
    bool magHealth;                 // boolean true if magnetometer has passed innovation consistency check
    bool tasHealth;                 // boolean true if true airspeed has passed innovation consistency check
    bool velTimeout;                // boolean true if velocity measurements have failed innovation consistency check and timed out
    bool posTimeout;                // boolean true if position measurements have failed innovation consistency check and timed out
    bool hgtTimeout;                // boolean true if height measurements have failed innovation consistency check and timed out
    bool magTimeout;                // boolean true if magnetometer measurements have failed for too long and have timed out
    bool tasTimeout;                // boolean true if true airspeed measurements have failed for too long and have timed out
    bool badMagYaw;                 // boolean true if the magnetometer is declared to be producing bad data
    bool badIMUdata;                // boolean true if the bad IMU data is detected

    float gpsNoiseScaler;           // Used to scale the  GPS measurement noise and consistency gates to compensate for operation with small satellite counts
    Matrix24 P;                     // covariance matrix
    imu_ring_buffer_t<imu_elements> storedIMU;      // IMU data buffer
    obs_ring_buffer_t<gps_elements> storedGPS;      // GPS data buffer
    obs_ring_buffer_t<mag_elements> storedMag;      // Magnetometer data buffer
    obs_ring_buffer_t<baro_elements> storedBaro;    // Baro data buffer
    obs_ring_buffer_t<tas_elements> storedTAS;      // TAS data buffer
    obs_ring_buffer_t<range_elements> storedRange;  // Range finder data buffer
    imu_ring_buffer_t<output_elements> storedOutput;// output state buffer
    Matrix3f prevTnb;               // previous nav to body transformation used for INS earth rotation compensation
    ftype accNavMag;                // magnitude of navigation accel - used to adjust GPS obs variance (m/s^2)
    ftype accNavMagHoriz;           // magnitude of navigation accel in horizontal plane (m/s^2)
    Vector3f earthRateNED;          // earths angular rate vector in NED (rad/s)
    ftype dtIMUavg;                 // expected time between IMU measurements (sec)
    ftype dtEkfAvg;                 // expected time between EKF updates (sec)
    ftype dt;                       // time lapsed since the last covariance prediction (sec)
    ftype hgtRate;                  // state for rate of change of height filter
    bool onGround;                  // true when the flight vehicle is definitely on the ground
    bool prevOnGround;              // value of onGround from previous frame - used to detect transition
    bool inFlight;                  // true when the vehicle is definitely flying
    bool prevInFlight;              // value inFlight from previous frame - used to detect transition
    bool manoeuvring;               // boolean true when the flight vehicle is performing horizontal changes in velocity
    Vector6 innovVelPos;            // innovation output for a group of measurements
    Vector6 varInnovVelPos;         // innovation variance output for a group of measurements
    Vector6 velPosObs;              // observations for combined velocity and positon group of measurements (3x1 m , 3x1 m/s)
    bool fuseVelData;               // this boolean causes the velNED measurements to be fused
    bool fusePosData;               // this boolean causes the posNE measurements to be fused
    bool fuseHgtData;               // this boolean causes the hgtMea measurements to be fused
    Vector3f innovMag;              // innovation output from fusion of X,Y,Z compass measurements
    Vector3f varInnovMag;           // innovation variance output from fusion of X,Y,Z compass measurements
    ftype innovVtas;                // innovation output from fusion of airspeed measurements
    ftype varInnovVtas;             // innovation variance output from fusion of airspeed measurements
    float defaultAirSpeed;          // default equivalent airspeed in m/s to be used if the measurement is unavailable. Do not use if not positive.
    bool magFusePerformed;          // boolean set to true when magnetometer fusion has been perfomred in that time step
    bool magFuseRequired;           // boolean set to true when magnetometer fusion will be perfomred in the next time step
    MagCal effectiveMagCal;         // the actual mag calibration and yaw fusion method being used as the default
    uint32_t prevTasStep_ms;        // time stamp of last TAS fusion step
    uint32_t prevBetaStep_ms;       // time stamp of last synthetic sideslip fusion step
    uint32_t lastMagUpdate_us;      // last time compass was updated in usec
    uint32_t lastMagRead_ms;        // last time compass data was successfully read
    Vector3f velDotNED;             // rate of change of velocity in NED frame
    Vector3f velDotNEDfilt;         // low pass filtered velDotNED
    uint32_t imuSampleTime_ms;      // time that the last IMU value was taken
    bool tasDataToFuse;             // true when new airspeed data is waiting to be fused
    uint32_t lastBaroReceived_ms;   // time last time we received baro height data
    uint16_t hgtRetryTime_ms;       // time allowed without use of height measurements before a height timeout is declared
    uint32_t lastVelPassTime_ms;    // time stamp when GPS velocity measurement last passed innovation consistency check (msec)
    uint32_t lastPosPassTime_ms;    // time stamp when GPS position measurement last passed innovation consistency check (msec)
    uint32_t lastHgtPassTime_ms;    // time stamp when height measurement last passed innovation consistency check (msec)
    uint32_t lastTasPassTime_ms;    // time stamp when airspeed measurement last passed innovation consistency check (msec)
    uint32_t lastTimeGpsReceived_ms;// last time we received GPS data
    uint32_t timeAtLastAuxEKF_ms;   // last time the auxiliary filter was run to fuse range or optical flow measurements
    uint32_t secondLastGpsTime_ms;  // time of second last GPS fix used to determine how long since last update
    uint32_t lastHealthyMagTime_ms; // time the magnetometer was last declared healthy
    bool allMagSensorsFailed;       // true if all magnetometer sensors have timed out on this flight and we are no longer using magnetometer data
    uint32_t lastSynthYawTime_ms;   // time stamp when yaw observation was last fused (msec)
    uint32_t ekfStartTime_ms;       // time the EKF was started (msec)
    Vector2f lastKnownPositionNE;   // last known position
    uint32_t lastLaunchAccelTime_ms;
    uint32_t lastDecayTime_ms;      // time of last decay of GPS position offset
    float velTestRatio;             // sum of squares of GPS velocity innovation divided by fail threshold
    float posTestRatio;             // sum of squares of GPS position innovation divided by fail threshold
    float hgtTestRatio;             // sum of squares of baro height innovation divided by fail threshold
    Vector3f magTestRatio;          // sum of squares of magnetometer innovations divided by fail threshold
    float tasTestRatio;             // sum of squares of true airspeed innovation divided by fail threshold
    bool inhibitWindStates;         // true when wind states and covariances are to remain constant
    bool inhibitMagStates;          // true when magnetic field states are inactive
    bool lastInhibitMagStates;      // previous inhibitMagStates
    bool needMagBodyVarReset;       // we need to reset mag body variances at next CovariancePrediction
    bool inhibitDelVelBiasStates;   // true when IMU delta velocity bias states are inactive
    bool inhibitDelAngBiasStates;   // true when IMU delta angle bias states are inactive
    bool gpsNotAvailable;           // bool true when valid GPS data is not available
    struct Location EKF_origin;     // LLH origin of the NED axis system
    bool validOrigin;               // true when the EKF origin is valid
    float gpsSpdAccuracy;           // estimated speed accuracy in m/s returned by the GPS receiver
    float gpsPosAccuracy;           // estimated position accuracy in m returned by the GPS receiver
    float gpsHgtAccuracy;           // estimated height accuracy in m returned by the GPS receiver
    uint32_t lastGpsVelFail_ms;     // time of last GPS vertical velocity consistency check fail
    uint32_t lastGpsVelPass_ms;     // time of last GPS vertical velocity consistency check pass
    uint32_t lastGpsAidBadTime_ms;  // time in msec gps aiding was last detected to be bad
    float posDownAtTakeoff;         // flight vehicle vertical position sampled at transition from on-ground to in-air and used as a reference (m)
    bool useGpsVertVel;             // true if GPS vertical velocity should be used
    float yawResetAngle;            // Change in yaw angle due to last in-flight yaw reset in radians. A positive value means the yaw angle has increased.
    uint32_t lastYawReset_ms;       // System time at which the last yaw reset occurred. Returned by getLastYawResetAngle
    bool tiltAlignComplete;         // true when tilt alignment is complete
    bool yawAlignComplete;          // true when yaw alignment is complete
    bool magStateInitComplete;      // true when the magnetic field states have been initialised
    uint8_t stateIndexLim;          // Max state index used during matrix and array operations
    imu_elements imuDataDelayed;    // IMU data at the fusion time horizon
    imu_elements imuDataNew;        // IMU data at the current time horizon
    imu_elements imuDataDownSampledNew; // IMU data at the current time horizon that has been downsampled to a 100Hz rate
    Quaternion imuQuatDownSampleNew; // Quaternion obtained by rotating through the IMU delta angles since the start of the current down sampled frame
    uint8_t fifoIndexNow;           // Global index for inertial and output solution at current time horizon
    uint8_t fifoIndexDelayed;       // Global index for inertial and output solution at delayed/fusion time horizon
    baro_elements baroDataNew;      // Baro data at the current time horizon
    baro_elements baroDataDelayed;  // Baro data at the fusion time horizon
    uint8_t baroStoreIndex;         // Baro data storage index
    range_elements rangeDataNew;    // Range finder data at the current time horizon
    range_elements rangeDataDelayed;// Range finder data at the fusion time horizon
    uint8_t rangeStoreIndex;        // Range finder data storage index
    tas_elements tasDataNew;        // TAS data at the current time horizon
    tas_elements tasDataDelayed;    // TAS data at the fusion time horizon
    uint8_t tasStoreIndex;          // TAS data storage index
    mag_elements magDataDelayed;    // Magnetometer data at the fusion time horizon
    uint8_t magStoreIndex;          // Magnetometer data storage index
    gps_elements gpsDataNew;        // GPS data at the current time horizon
    gps_elements gpsDataDelayed;    // GPS data at the fusion time horizon
    uint8_t last_gps_idx;           // sensor ID of the GPS receiver used for the last fusion or reset
    output_elements outputDataNew;  // output state data at the current time step
    output_elements outputDataDelayed; // output state data at the current time step
    Vector3f delAngCorrection;      // correction applied to delta angles used by output observer to track the EKF
    Vector3f velErrintegral;        // integral of output predictor NED velocity tracking error (m)
    Vector3f posErrintegral;        // integral of output predictor NED position tracking error (m.sec)
    float innovYaw;                 // compass yaw angle innovation (rad)
    uint32_t timeTasReceived_ms;    // time last TAS data was received (msec)
    bool gpsGoodToAlign;            // true when the GPS quality can be used to initialise the navigation system
    uint32_t magYawResetTimer_ms;   // timer in msec used to track how long good magnetometer data is failing innovation consistency checks
    bool consistentMagData;         // true when the magnetometers are passing consistency checks
    bool motorsArmed;               // true when the motors have been armed
    bool prevMotorsArmed;           // value of motorsArmed from previous frame
    bool posVelFusionDelayed;       // true when the position and velocity fusion has been delayed
    bool optFlowFusionDelayed;      // true when the optical flow fusion has been delayed
    bool airSpdFusionDelayed;       // true when the air speed fusion has been delayed
    bool sideSlipFusionDelayed;     // true when the sideslip fusion has been delayed
    Vector3f lastMagOffsets;        // Last magnetometer offsets from COMPASS_ parameters. Used to detect parameter changes.
    bool lastMagOffsetsValid;       // True when lastMagOffsets has been initialized
    Vector2f posResetNE;            // Change in North/East position due to last in-flight reset in metres. Returned by getLastPosNorthEastReset
    uint32_t lastPosReset_ms;       // System time at which the last position reset occurred. Returned by getLastPosNorthEastReset
    Vector2f velResetNE;            // Change in North/East velocity due to last in-flight reset in metres/sec. Returned by getLastVelNorthEastReset
    uint32_t lastVelReset_ms;       // System time at which the last velocity reset occurred. Returned by getLastVelNorthEastReset
    float posResetD;                // Change in Down position due to last in-flight reset in metres. Returned by getLastPosDowntReset
    uint32_t lastPosResetD_ms;      // System time at which the last position reset occurred. Returned by getLastPosDownReset
    float yawTestRatio;             // square of magnetometer yaw angle innovation divided by fail threshold
    Quaternion prevQuatMagReset;    // Quaternion from the last time the magnetic field state reset condition test was performed
    uint8_t fusionHorizonOffset;    // number of IMU samples that the fusion time horizon  has been shifted to prevent multiple EKF instances fusing data at the same time
    float hgtInnovFiltState;        // state used for fitering of the height innovations used for pre-flight checks
    uint8_t magSelectIndex;         // Index of the magnetometer that is being used by the EKF
    bool runUpdates;                // boolean true when the EKF updates can be run
    uint32_t framesSincePredict;    // number of frames lapsed since EKF instance did a state prediction
    bool startPredictEnabled;       // boolean true when the frontend has given permission to start a new state prediciton cycle
    uint8_t localFilterTimeStep_ms; // average number of msec between filter updates
    float posDownObsNoise;          // observation noise variance on the vertical position used by the state and covariance update step (m^2)
    Vector3f delAngCorrected;       // corrected IMU delta angle vector at the EKF time horizon (rad)
    Vector3f delVelCorrected;       // corrected IMU delta velocity vector at the EKF time horizon (m/s)
    bool magFieldLearned;           // true when the magnetic field has been learned
    uint32_t wasLearningCompass_ms; // time when we were last waiting for compass learn to complete
    Vector3f earthMagFieldVar;      // NED earth mag field variances for last learned field (mGauss^2)
    Vector3f bodyMagFieldVar;       // XYZ body mag field variances for last learned field (mGauss^2)
    bool delAngBiasLearned;         // true when the gyro bias has been learned
    nav_filter_status filterStatus; // contains the status of various filter outputs
    float ekfOriginHgtVar;          // Variance of the EKF WGS-84 origin height estimate (m^2)
    double ekfGpsRefHgt;            // floating point representation of the WGS-84 reference height used to convert GPS height to local height (m)
    uint32_t lastOriginHgtTime_ms;  // last time the ekf's WGS-84 origin height was corrected
    Vector3f outputTrackError;      // attitude (rad), velocity (m/s) and position (m) tracking error magnitudes from the output observer
    Vector3f velOffsetNED;          // This adds to the earth frame velocity estimate at the IMU to give the velocity at the body origin (m/s)
    Vector3f posOffsetNED;          // This adds to the earth frame position estimate at the IMU to give the position at the body origin (m)
    uint32_t firstInitTime_ms;      // First time the initialise function was called (msec)
    uint32_t lastInitFailReport_ms; // Last time the buffer initialisation failure report was sent (msec)

    // variables used to calculate a vertical velocity that is kinematically consistent with the vertical position
    struct {
        float pos;
        float vel;
        float acc;
    } vertCompFiltState;

    // variables used by the pre-initialisation GPS checks
    struct Location gpsloc_prev;    // LLH location of previous GPS measurement
    uint32_t lastPreAlignGpsCheckTime_ms;   // last time in msec the GPS quality was checked during pre alignment checks
    float gpsDriftNE;               // amount of drift detected in the GPS position during pre-flight GPs checks
    float gpsVertVelFilt;           // amount of filtered vertical GPS velocity detected during pre-flight GPS checks
    float gpsHorizVelFilt;          // amount of filtered horizontal GPS velocity detected during pre-flight GPS checks

    // variable used by the in-flight GPS quality check
    bool gpsSpdAccPass;             // true when reported GPS speed accuracy passes in-flight checks
    bool ekfInnovationsPass;        // true when GPS innovations pass in-flight checks
    float sAccFilterState1;         // state variable for LPF applied to reported GPS speed accuracy
    float sAccFilterState2;         // state variable for peak hold filter applied to reported GPS speed
    uint32_t lastGpsCheckTime_ms;   // last time in msec the GPS quality was checked
    uint32_t lastInnovPassTime_ms;  // last time in msec the GPS innovations passed
    uint32_t lastInnovFailTime_ms;  // last time in msec the GPS innovations failed
    bool gpsAccuracyGood;           // true when the GPS accuracy is considered to be good enough for safe flight.

    // States used for unwrapping of compass yaw error
    float innovationIncrement;
    float lastInnovation;

    // variables added for optical flow fusion
    obs_ring_buffer_t<of_elements> storedOF;    // OF data buffer
    of_elements ofDataNew;          // OF data at the current time horizon
    of_elements ofDataDelayed;      // OF data at the fusion time horizon
    uint8_t ofStoreIndex;           // OF data storage index
    bool flowDataValid;             // true while optical flow data is still fresh
    Vector2f auxFlowObsInnov;       // optical flow rate innovation from 1-state terrain offset estimator
    uint32_t flowValidMeaTime_ms;   // time stamp from latest valid flow measurement (msec)
    uint32_t rngValidMeaTime_ms;    // time stamp from latest valid range measurement (msec)
    uint32_t flowMeaTime_ms;        // time stamp from latest flow measurement (msec)
    uint32_t gndHgtValidTime_ms;    // time stamp from last terrain offset state update (msec)
    Matrix3f Tbn_flow;              // transformation matrix from body to nav axes at the middle of the optical flow sample period
    Vector2 varInnovOptFlow;        // optical flow innovations variances (rad/sec)^2
    Vector2 innovOptFlow;           // optical flow LOS innovations (rad/sec)
    float Popt;                     // Optical flow terrain height state covariance (m^2)
    float terrainState;             // terrain position state (m)
    float prevPosN;                 // north position at last measurement
    float prevPosE;                 // east position at last measurement
    float varInnovRng;              // range finder observation innovation variance (m^2)
    float innovRng;                 // range finder observation innovation (m)
    float hgtMea;                   // height measurement derived from either baro, gps or range finder data (m)
    bool inhibitGndState;           // true when the terrain position state is to remain constant
    uint32_t prevFlowFuseTime_ms;   // time both flow measurement components passed their innovation consistency checks
    Vector2 flowTestRatio;          // square of optical flow innovations divided by fail threshold used by main filter where >1.0 is a fail
    Vector2f auxFlowTestRatio;      // sum of squares of optical flow innovation divided by fail threshold used by 1-state terrain offset estimator
    float R_LOS;                    // variance of optical flow rate measurements (rad/sec)^2
    float auxRngTestRatio;          // square of range finder innovations divided by fail threshold used by main filter where >1.0 is a fail
    Vector2f flowGyroBias;          // bias error of optical flow sensor gyro output
    bool rangeDataToFuse;           // true when valid range finder height data has arrived at the fusion time horizon.
    bool baroDataToFuse;            // true when valid baro height finder data has arrived at the fusion time horizon.
    bool gpsDataToFuse;             // true when valid GPS data has arrived at the fusion time horizon.
    bool magDataToFuse;             // true when valid magnetometer data has arrived at the fusion time horizon
    Vector2f heldVelNE;             // velocity held when no aiding is available
    enum AidingMode {AID_ABSOLUTE=0,    // GPS or some other form of absolute position reference aiding is being used (optical flow may also be used in parallel) so position estimates are absolute.
                     AID_NONE=1,       // no aiding is being used so only attitude and height estimates are available. Either constVelMode or constPosMode must be used to constrain tilt drift.
                     AID_RELATIVE=2    // only optical flow aiding is being used so position estimates will be relative
                    };
    AidingMode PV_AidingMode;       // Defines the preferred mode for aiding of velocity and position estimates from the INS
    AidingMode PV_AidingModePrev;   // Value of PV_AidingMode from the previous frame - used to detect transitions
    bool gpsInhibit;                // externally set flag informing the EKF not to use the GPS
    bool gndOffsetValid;            // true when the ground offset state can still be considered valid
    Vector3f delAngBodyOF;          // bias corrected delta angle of the vehicle IMU measured summed across the time since the last OF measurement
    float delTimeOF;                // time that delAngBodyOF is summed across
    bool flowFusionActive;          // true when optical flow fusion is active

    Vector3f accelPosOffset;        // position of IMU accelerometer unit in body frame (m)

    // Range finder
    float baroHgtOffset;                    // offset applied when when switching to use of Baro height
    float rngOnGnd;                         // Expected range finder reading in metres when vehicle is on ground
    float storedRngMeas[2][3];              // Ringbuffer of stored range measurements for dual range sensors
    uint32_t storedRngMeasTime_ms[2][3];    // Ringbuffers of stored range measurement times for dual range sensors
    uint32_t lastRngMeasTime_ms;            // Timestamp of last range measurement
    uint8_t rngMeasIndex[2];                // Current range measurement ringbuffer index for dual range sensors
    bool terrainHgtStable;                  // true when the terrain height is stable enough to be used as a height reference

    // body frame odometry fusion
    obs_ring_buffer_t<vel_odm_elements> storedBodyOdm;    // body velocity data buffer
    vel_odm_elements bodyOdmDataNew;       // Body frame odometry data at the current time horizon
    vel_odm_elements bodyOdmDataDelayed;  // Body  frame odometry data at the fusion time horizon
    uint32_t lastbodyVelPassTime_ms;    // time stamp when the body velocity measurement last passed innovation consistency checks (msec)
    Vector3 bodyVelTestRatio;           // Innovation test ratios for body velocity XYZ measurements
    Vector3 varInnovBodyVel;            // Body velocity XYZ innovation variances (m/sec)^2
    Vector3 innovBodyVel;               // Body velocity XYZ innovations (m/sec)
    uint32_t prevBodyVelFuseTime_ms;    // previous time all body velocity measurement components passed their innovation consistency checks (msec)
    uint32_t bodyOdmMeasTime_ms;        // time body velocity measurements were accepted for input to the data buffer (msec)
    bool bodyVelFusionDelayed;          // true when body frame velocity fusion has been delayed
    bool bodyVelFusionActive;           // true when body frame velocity fusion is active

    // wheel sensor fusion
    obs_ring_buffer_t<wheel_odm_elements> storedWheelOdm;    // body velocity data buffer
    wheel_odm_elements wheelOdmDataDelayed;   // Body  frame odometry data at the fusion time horizon

    // yaw sensor fusion
    uint32_t yawMeasTime_ms;
    obs_ring_buffer_t<yaw_elements> storedYawAng;
    yaw_elements yawAngDataNew;
    yaw_elements yawAngDataDelayed;

    // Range Beacon Sensor Fusion
    obs_ring_buffer_t<rng_bcn_elements> storedRangeBeacon; // Beacon range buffer
    rng_bcn_elements rngBcnDataDelayed; // Range beacon data at the fusion time horizon
    uint8_t rngBcnStoreIndex;           // Range beacon data storage index
    uint32_t lastRngBcnPassTime_ms;     // time stamp when the range beacon measurement last passed innovation consistency checks (msec)
    float rngBcnTestRatio;              // Innovation test ratio for range beacon measurements
    bool rngBcnHealth;                  // boolean true if range beacon measurements have passed innovation consistency check
    bool rngBcnTimeout;                 // boolean true if range beacon measurements have failed innovation consistency checks for too long
    float varInnovRngBcn;               // range beacon observation innovation variance (m^2)
    float innovRngBcn;                  // range beacon observation innovation (m)
    uint32_t lastTimeRngBcn_ms[4];      // last time we received a range beacon measurement (msec)
    bool rngBcnDataToFuse;              // true when there is new range beacon data to fuse
    Vector3f beaconVehiclePosNED;       // NED position estimate from the beacon system (NED)
    float beaconVehiclePosErr;          // estimated position error from the beacon system (m)
    uint32_t rngBcnLast3DmeasTime_ms;   // last time the beacon system returned a 3D fix (msec)
    bool rngBcnGoodToAlign;             // true when the range beacon systems 3D fix can be used to align the filter
    uint8_t lastRngBcnChecked;          // index of the last range beacon checked for data
    Vector3f receiverPos;               // receiver NED position (m) - alignment 3 state filter
    float receiverPosCov[3][3];         // Receiver position covariance (m^2) - alignment 3 state filter (
    bool rngBcnAlignmentStarted;        // True when the initial position alignment using range measurements has started
    bool rngBcnAlignmentCompleted;      // True when the initial position alignment using range measurements has finished
    uint8_t lastBeaconIndex;            // Range beacon index last read -  used during initialisation of the 3-state filter
    Vector3f rngBcnPosSum;              // Sum of range beacon NED position (m) - used during initialisation of the 3-state filter
    uint8_t numBcnMeas;                 // Number of beacon measurements - used during initialisation of the 3-state filter
    float rngSum;                       // Sum of range measurements (m) - used during initialisation of the 3-state filter
    uint8_t N_beacons;                  // Number of range beacons in use
    float maxBcnPosD;                   // maximum position of all beacons in the down direction (m)
    float minBcnPosD;                   // minimum position of all beacons in the down direction (m)
    bool usingMinHypothesis;            // true when the min beacon constellation offset hypothesis is being used

    float bcnPosDownOffsetMax;          // Vertical position offset of the beacon constellation origin relative to the EKF origin (m)
    float bcnPosOffsetMaxVar;           // Variance of the bcnPosDownOffsetMax state (m)
    float maxOffsetStateChangeFilt;     // Filtered magnitude of the change in bcnPosOffsetHigh

    float bcnPosDownOffsetMin;          // Vertical position offset of the beacon constellation origin relative to the EKF origin (m)
    float bcnPosOffsetMinVar;           // Variance of the bcnPosDownOffsetMin state (m)
    float minOffsetStateChangeFilt;     // Filtered magnitude of the change in bcnPosOffsetLow

    Vector3f bcnPosOffsetNED;           // NED position of the beacon origin in earth frame (m)
    bool bcnOriginEstInit;              // True when the beacon origin has been initialised

    // Range Beacon Fusion Debug Reporting
    uint8_t rngBcnFuseDataReportIndex;// index of range beacon fusion data last reported
    struct {
        float rng;          // measured range to beacon (m)
        float innov;        // range innovation (m)
        float innovVar;     // innovation variance (m^2)
        float testRatio;    // innovation consistency test ratio
        Vector3f beaconPosNED; // beacon NED position
    } rngBcnFusionReport[4];

    // height source selection logic
    uint8_t activeHgtSource;    // integer defining active height source

    // Movement detector
    bool takeOffDetected;           // true when takeoff for optical flow navigation has been detected
    float rngAtStartOfFlight;       // range finder measurement at start of flight
    uint32_t timeAtArming_ms;       // time in msec that the vehicle armed

    // baro ground effect
    bool expectGndEffectTakeoff;      // external state - takeoff expected in VTOL flight
    bool expectGndEffectTouchdown;    // external state - touchdown expected in VTOL flight
    uint32_t touchdownExpectedSet_ms; // system time at which expectGndEffectTouchdown was set
    float meaHgtAtTakeOff;            // height measured at commencement of takeoff

    // takeoff preparation used to start EKF-GSF yaw estimator and mitigate rotor-wash ground interaction Baro errors
    uint32_t takeoffExpectedSet_ms;   // system time at which expectTakeoff was set
    bool expectTakeoff;               // external state from vehicle conrol code - takeoff expected

    // control of post takeoff magentic field and heading resets
    bool finalInflightYawInit;      // true when the final post takeoff initialisation of yaw angle has been performed
    uint8_t magYawAnomallyCount;    // Number of times the yaw has been reset due to a magnetic anomaly during initial ascent
    bool finalInflightMagInit;      // true when the final post takeoff initialisation of magnetic field states been performed
    bool magStateResetRequest;      // true if magnetic field states need to be reset using the magnetomter measurements
    bool magYawResetRequest;        // true if the vehicle yaw and magnetic field states need to be reset using the magnetometer measurements
    bool gpsYawResetRequest;        // true if the vehicle yaw needs to be reset to the GPS course
    float posDownAtLastMagReset;    // vertical position last time the mag states were reset (m)
    float yawInnovAtLastMagReset;   // magnetic yaw innovation last time the yaw and mag field states were reset (rad)
    Quaternion quatAtLastMagReset;  // quaternion states last time the mag states were reset

    // Used by on ground movement check required when operating on ground without a yaw reference
    float gyro_diff;                    // filtered gyro difference (rad/s)
    float accel_diff;                   // filtered acceerometer difference (m/s/s)
    Vector3f gyro_prev;                 // gyro vector from previous time step (rad/s)
    Vector3f accel_prev;                // accelerometer vector from previous time step (m/s/s)
    bool onGroundNotMoving;             // true when on the ground and not moving
    uint32_t lastMoveCheckLogTime_ms;   // last time the movement check data was logged (msec)

    // external navigation fusion
    obs_ring_buffer_t<ext_nav_elements> storedExtNav; // external navigation data buffer
    ext_nav_elements extNavDataDelayed; // External nav at the fusion time horizon
    uint32_t extNavMeasTime_ms;         // time external measurements were accepted for input to the data buffer (msec)
    uint32_t extNavLastPosResetTime_ms; // last time the external nav systen performed a position reset (msec)
    bool extNavDataToFuse;              // true when there is new external nav data to fuse
    bool extNavUsedForPos;              // true when the external nav data is being used as a position reference.
    obs_ring_buffer_t<ext_nav_vel_elements> storedExtNavVel;    // external navigation velocity data buffer
    ext_nav_vel_elements extNavVelDelayed;  // external navigation velocity data at the fusion time horizon.  Already corrected for sensor position
    uint32_t extNavVelMeasTime_ms;      // time external navigation velocity measurements were accepted for input to the data buffer (msec)
    bool extNavVelToFuse;               // true when there is new external navigation velocity to fuse
    bool useExtNavVel;                  // true if external nav velocity should be used

    // flags indicating severe numerical errors in innovation variance calculation for different fusion operations
    struct {
        bool bad_xmag:1;
        bool bad_ymag:1;
        bool bad_zmag:1;
        bool bad_airspeed:1;
        bool bad_sideslip:1;
        bool bad_nvel:1;
        bool bad_evel:1;
        bool bad_dvel:1;
        bool bad_npos:1;
        bool bad_epos:1;
        bool bad_dpos:1;
        bool bad_yaw:1;
        bool bad_decl:1;
        bool bad_xflow:1;
        bool bad_yflow:1;
        bool bad_rngbcn:1;
        bool bad_xvel:1;
        bool bad_yvel:1;
        bool bad_zvel:1;
    } faultStatus;

    // flags indicating which GPS quality checks are failing
    struct {
        bool bad_sAcc:1;
        bool bad_hAcc:1;
        bool bad_vAcc:1;
        bool bad_yaw:1;
        bool bad_sats:1;
        bool bad_VZ:1;
        bool bad_horiz_drift:1;
        bool bad_hdop:1;
        bool bad_vert_vel:1;
        bool bad_fix:1;
        bool bad_horiz_vel:1;
    } gpsCheckStatus;

    // states held by magnetometer fusion across time steps
    // magnetometer X,Y,Z measurements are fused across three time steps
    // to level computational load as this is an expensive operation
    struct {
        ftype q0;
        ftype q1;
        ftype q2;
        ftype q3;
        ftype magN;
        ftype magE;
        ftype magD;
        ftype magXbias;
        ftype magYbias;
        ftype magZbias;
        Matrix3f DCM;
        Vector3f MagPred;
        ftype R_MAG;
        Vector9 SH_MAG;
    } mag_state;

    // string representing last reason for prearm failure
    char prearm_fail_string[40];

    // performance counters
    AP_HAL::Util::perf_counter_t  _perf_UpdateFilter;
    AP_HAL::Util::perf_counter_t  _perf_CovariancePrediction;
    AP_HAL::Util::perf_counter_t  _perf_FuseVelPosNED;
    AP_HAL::Util::perf_counter_t  _perf_FuseMagnetometer;
    AP_HAL::Util::perf_counter_t  _perf_FuseAirspeed;
    AP_HAL::Util::perf_counter_t  _perf_FuseSideslip;
    AP_HAL::Util::perf_counter_t  _perf_TerrainOffset;
    AP_HAL::Util::perf_counter_t  _perf_FuseOptFlow;
    AP_HAL::Util::perf_counter_t  _perf_FuseBodyOdom;
    AP_HAL::Util::perf_counter_t  _perf_test[10];

    // earth field from WMM tables
    bool have_table_earth_field;   // true when we have initialised table_earth_field_ga
    Vector3f table_earth_field_ga; // earth field from WMM tables
    float table_declination;       // declination in radians from the tables

    // timing statistics
    struct ekf_timing timing;
    
    // should we assume zero sideslip?
    bool assume_zero_sideslip(void) const;

    // vehicle specific initial gyro bias uncertainty
    float InitialGyroBiasUncertainty(void) const;

    /*
      learn magnetometer biases from GPS yaw. Return true if the
      resulting mag vector is close enough to the one predicted by GPS
      yaw to use it for fallback
    */
    bool learnMagBiasFromGPS(void);

    uint32_t last_gps_yaw_fusion_ms;
    bool gps_yaw_mag_fallback_ok;
    bool gps_yaw_mag_fallback_active;
    uint8_t gps_yaw_fallback_good_counter;

    /*
    Update the on ground and not moving check.
    Should be called once per IMU update.
    Only updates when on ground and when operating with an external yaw sensor
    */
    void updateMovementCheck(void);

    // The following declarations are used to control when the main navigation filter resets it's yaw to the estimate provided by the GSF
    uint32_t EKFGSF_yaw_reset_ms;           // timestamp of last emergency yaw reset (uSec)
    uint32_t EKFGSF_yaw_reset_request_ms;   // timestamp of last emergency yaw reset request (uSec)
    uint8_t EKFGSF_yaw_reset_count;         // number of emergency yaw resets performed
    bool EKFGSF_run_filterbank;             // true when the filter bank is active
    uint8_t EKFGSF_yaw_valid_count;         // number of updates since the last invalid yaw estimate
<<<<<<< HEAD

    // bits in EK3_AFFINITY
    enum ekf_affinity {
        EKF_AFFINITY_GPS  = (1U<<0),
        EKF_AFFINITY_BARO = (1U<<1),
        EKF_AFFINITY_MAG  = (1U<<2),
        EKF_AFFINITY_ARSP = (1U<<3),
    };

    // update selected_sensors for this core
    void update_sensor_selection(void);
    void update_gps_selection(void);
    void update_mag_selection(void);
    void update_baro_selection(void);
    void update_airspeed_selection(void);

    // selected and preferred sensor instances. We separate selected
    // from preferred so that calcGpsGoodToAlign() can ensure the
    // preferred sensor is ready. Note that magSelectIndex is used for
    // compass selection
    uint8_t selected_gps;
    uint8_t preferred_gps;
    uint8_t selected_baro;
    uint8_t selected_airspeed;
};
=======
};

// accessor macros to make the code more readable and less error prone
#define VarField(field) (offsetof(state_elements,field)/sizeof(ftype))
#define Pdiag(field) P[VarField(field)][VarField(field)]
#define nextPdiag(field) nextP[VarField(field)][VarField(field)]
>>>>>>> 84caec48
<|MERGE_RESOLUTION|>--- conflicted
+++ resolved
@@ -1500,7 +1500,6 @@
     uint8_t EKFGSF_yaw_reset_count;         // number of emergency yaw resets performed
     bool EKFGSF_run_filterbank;             // true when the filter bank is active
     uint8_t EKFGSF_yaw_valid_count;         // number of updates since the last invalid yaw estimate
-<<<<<<< HEAD
 
     // bits in EK3_AFFINITY
     enum ekf_affinity {
@@ -1526,11 +1525,8 @@
     uint8_t selected_baro;
     uint8_t selected_airspeed;
 };
-=======
-};
 
 // accessor macros to make the code more readable and less error prone
 #define VarField(field) (offsetof(state_elements,field)/sizeof(ftype))
 #define Pdiag(field) P[VarField(field)][VarField(field)]
 #define nextPdiag(field) nextP[VarField(field)][VarField(field)]
->>>>>>> 84caec48
