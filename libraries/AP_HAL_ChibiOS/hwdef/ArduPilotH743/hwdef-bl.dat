--- conflicted
+++ resolved
@@ -22,8 +22,8 @@
 # the H743 has 128k sectors
 FLASH_BOOTLOADER_LOAD_KB 128
 
-
-
+# ChibiOS system timer
+STM32_ST_USE_TIMER 2
 
 #define LED pins
 PE2 LED_BOOTLOADER OUTPUT OPENDRAIN HIGH # red
@@ -49,11 +49,7 @@
 
 
 
-<<<<<<< HEAD
  define BOOTLOADER_DEBUG SD7
-=======
- 
->>>>>>> 336f33b7
 
 # Add CS pins to ensure they are high in bootloader
 PB2  IMU1_CS       CS
