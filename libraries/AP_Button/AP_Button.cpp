--- conflicted
+++ resolved
@@ -36,28 +36,28 @@
 
     // @Param: PIN1
     // @DisplayName: First button Pin
-    // @Description: Digital pin number for first button input. 
+    // @Description: Digital pin number for first button input.
     // @User: Standard
     // @Values: -1:Disabled,50:AUXOUT1,51:AUXOUT2,52:AUXOUT3,53:AUXOUT4,54:AUXOUT5,55:AUXOUT6
     AP_GROUPINFO("PIN1",  1, AP_Button, pin[0], -1),
 
     // @Param: PIN2
     // @DisplayName: Second button Pin
-    // @Description: Digital pin number for second button input. 
+    // @Description: Digital pin number for second button input.
     // @User: Standard
     // @Values: -1:Disabled,50:AUXOUT1,51:AUXOUT2,52:AUXOUT3,53:AUXOUT4,54:AUXOUT5,55:AUXOUT6
     AP_GROUPINFO("PIN2",  2, AP_Button, pin[1], -1),
 
     // @Param: PIN3
     // @DisplayName: Third button Pin
-    // @Description: Digital pin number for third button input. 
+    // @Description: Digital pin number for third button input.
     // @User: Standard
     // @Values: -1:Disabled,50:AUXOUT1,51:AUXOUT2,52:AUXOUT3,53:AUXOUT4,54:AUXOUT5,55:AUXOUT6
     AP_GROUPINFO("PIN3",  3, AP_Button, pin[2], -1),
 
     // @Param: PIN4
     // @DisplayName: Fourth button Pin
-    // @Description: Digital pin number for fourth button input. 
+    // @Description: Digital pin number for fourth button input.
     // @User: Standard
     // @Values: -1:Disabled,50:AUXOUT1,51:AUXOUT2,52:AUXOUT3,53:AUXOUT4,54:AUXOUT5,55:AUXOUT6
     AP_GROUPINFO("PIN4",  4, AP_Button, pin[3], -1),
@@ -69,7 +69,7 @@
     // @Range: 0 3600
     AP_GROUPINFO("REPORT_SEND", 5, AP_Button, report_send_time, 10),
 
-    AP_GROUPEND    
+    AP_GROUPEND
 };
 
 
@@ -104,7 +104,7 @@
         debounce_mask = last_mask;
 
         // register 1kHz timer callback
-        hal.scheduler->register_timer_process(FUNCTOR_BIND_MEMBER(&AP_Button::timer_update, void));        
+        hal.scheduler->register_timer_process(FUNCTOR_BIND_MEMBER(&AP_Button::timer_update, void));
     }
 
     if (last_change_time_ms != 0 &&
@@ -126,7 +126,7 @@
     if (number == 0 || number > AP_BUTTON_NUM_PINS) {
         return false;
     }
-    
+
     return ( ((1 << (number - 1)) & debounce_mask) != 0);
 };
 
@@ -179,63 +179,6 @@
                                   (const char *)&packet);
 }
 
-<<<<<<< HEAD
-void AP_Button::do_functions(void)
-{
-
-    if (pin[0] != -1 && CHECK_BIT(last_mask, 0) == 1) {
-
-        AP_Arming *arming = AP_Arming::get_singleton();
-        if (arming == nullptr) {
-            gcs().send_text(MAV_SEVERITY_NOTICE, "Null Arming");
-        } else {
-            const bool armed = arming->is_armed();
-            if(armed) {
-                const bool operation_status = arming->disarm(AP_Arming::Method::SCRIPTING);
-                if (!operation_status) {
-                    gcs().send_text(MAV_SEVERITY_NOTICE, "Disarm failed");
-                }
-            } else {
-                const bool operation_status = arming->arm(AP_Arming::Method::SCRIPTING);
-                if (!operation_status) {
-                    gcs().send_text(MAV_SEVERITY_NOTICE, "Arm failed");
-                }
-            }
-        }
-    }
-
-    if (pin[1] != -1 && CHECK_BIT(last_mask, 1) == 1) {
-        //Do auto
-        AP_Vehicle *vehicle = AP_Vehicle::get_singleton();
-        if (vehicle == nullptr) {
-            gcs().send_text(MAV_SEVERITY_NOTICE, "Null vehicle");
-        } else {
-            const uint8_t mode = vehicle->get_mode();
-            if(mode == 10){
-                const bool mode_changed = vehicle->set_mode(
-                        0,
-                        ModeReason::SCRIPTING);
-                if (!mode_changed) {
-                    //MANUAL_MODE
-                    gcs().send_text(MAV_SEVERITY_NOTICE, "MANUAL mode failed");
-                }
-            } else {
-                const bool mode_changed = vehicle->set_mode(
-                        10,
-                        ModeReason::SCRIPTING);
-                if (!mode_changed) {
-                    //AUTO_MODE
-                    gcs().send_text(MAV_SEVERITY_NOTICE, "AUTO mode failed");
-                }
-
-            }
-        }
-    }
-
-}
-
-=======
->>>>>>> 5e19947d
 /*
   setup the pins as input with pullup. We need pullup to give reliable
   input with a pulldown button
