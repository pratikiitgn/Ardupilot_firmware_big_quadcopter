--- conflicted
+++ resolved
@@ -55,11 +55,8 @@
         RPLidarA2 = 5,
         TRTOWEREVO = 6,
         SF40C = 7,
-<<<<<<< HEAD
         SF45B = 8,
-=======
-        RPLidarS1 = 8,
->>>>>>> 12a08dc4
+        RPLidarS1 = 9,
 #if CONFIG_HAL_BOARD == HAL_BOARD_SITL
         SITL    = 10,
         AirSimSITL = 12,
