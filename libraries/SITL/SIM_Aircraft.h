/*
   This program is free software: you can redistribute it and/or modify
   it under the terms of the GNU General Public License as published by
   the Free Software Foundation, either version 3 of the License, or
   (at your option) any later version.

   This program is distributed in the hope that it will be useful,
   but WITHOUT ANY WARRANTY; without even the implied warranty of
   MERCHANTABILITY or FITNESS FOR A PARTICULAR PURPOSE.  See the
   GNU General Public License for more details.

   You should have received a copy of the GNU General Public License
   along with this program.  If not, see <http://www.gnu.org/licenses/>.
 */
/*
  parent class for aircraft simulators
*/

#pragma once

#include <AP_Math/AP_Math.h>

#include "SITL.h"
#include "SITL_Input.h"
#include <AP_Terrain/AP_Terrain.h>

#include "SIM_Battery.h"
#include "SIM_Sprayer.h"
#include "SIM_Gripper_Servo.h"
#include "SIM_Gripper_EPM.h"
#include "SIM_Parachute.h"
#include "SIM_Precland.h"

namespace SITL {

/*
  parent class for all simulator types
 */
class Aircraft {
public:
    Aircraft(const char *home_str, const char *frame_str);

    /*
      set simulation speedup
     */
    void set_speedup(float speedup);

    /*
      set instance number
     */
    void set_instance(uint8_t _instance) {
        instance = _instance;
    }

    /*
      set directory for additional files such as aircraft models
     */
    void set_autotest_dir(const char *_autotest_dir) {
        autotest_dir = _autotest_dir;
    }

    /*  Create and set in/out socket for extenal simulator */
    virtual void set_interface_ports(const char* address, const int port_in, const int port_out) {};

    /*
      step the FDM by one time step
     */
    virtual void update(const struct sitl_input &input) = 0;

    /* fill a sitl_fdm structure from the simulator state */
    void fill_fdm(struct sitl_fdm &fdm);

    /* smooth sensors to provide kinematic consistancy */
    void smooth_sensors(void);

    /* return normal distribution random numbers */
    static double rand_normal(double mean, double stddev);

    /* parse a home location string */
    static bool parse_home(const char *home_str, Location &loc, float &yaw_degrees);

    // get frame rate of model in Hz
    float get_rate_hz(void) const { return rate_hz; }

    const Vector3f &get_gyro(void) const {
        return gyro;
    }

    const Vector3f &get_velocity_ef(void) const {
        return velocity_ef;
    }

    const Vector3f &get_velocity_air_ef(void) const {
        return velocity_air_ef;
    }

    const Matrix3f &get_dcm(void) const {
        return dcm;
    }

    const Vector3f &get_mag_field_bf(void) const {
        return mag_bf;
    }

    float gross_mass() const { return mass + external_payload_mass; }

    const Location &get_location() const { return location; }

    const Vector3f &get_position() const { return position; }

    void get_attitude(Quaternion &attitude) const {
        attitude.from_rotation_matrix(dcm);
    }

    const Location &get_home() const { return home; }
    float get_home_yaw() const { return home_yaw; }
  
    void set_battery(Battery *_battery) { battery = _battery; }
    void set_sprayer(Sprayer *_sprayer) { sprayer = _sprayer; }
    void set_parachute(Parachute *_parachute) { parachute = _parachute; }
    void set_gripper_servo(Gripper_Servo *_gripper) { gripper = _gripper; }
    void set_gripper_epm(Gripper_EPM *_gripper_epm) { gripper_epm = _gripper_epm; }
    void set_precland(SIM_Precland *_precland);

    bool servo_updated = false;
    void update_servo_output(const struct sitl_input &input);

    float servo_voltage() const { return static_cast<float>(out_servo_voltage); };
    float servo_current() const { return static_cast<float>(out_servo_current); };

protected:
    SITL *sitl;
    Location home;
    Location location;

    float ground_level;
    float home_yaw;
    float frame_height;
    Matrix3f dcm;                        // rotation matrix, APM conventions, from body to earth
    Vector3f gyro;                       // rad/s
    Vector3f gyro_prev;                  // rad/s
    Vector3f ang_accel;                  // rad/s/s
    Vector3f velocity_ef;                // m/s, earth frame
    Vector3f wind_ef;                    // m/s, earth frame
    Vector3f velocity_air_ef;            // velocity relative to airmass, earth frame
    Vector3f velocity_air_bf;            // velocity relative to airmass, body frame
    Vector3f position;                   // meters, NED from origin
    float mass;                          // kg
    float external_payload_mass = 0.0f;  // kg
    Vector3f accel_body;                 // m/s/s NED, body frame
    float airspeed;                      // m/s, apparent airspeed
    float airspeed_pitot;                // m/s, apparent airspeed, as seen by fwd pitot tube
    float battery_voltage = -1.0f;
    float battery_current = 0.0f;
    float rpm1 = 0;
    float rpm2 = 0;
    uint8_t rcin_chan_count = 0;
    float rcin[8];
    float range = -1.0f;                 // rangefinder detection in m

    struct {
        // data from simulated laser scanner, if available
        struct vector3f_array points;
        struct float_array ranges;
    } scanner;

    // Wind Turbulence simulated Data
    float turbulence_azimuth = 0.0f;
    float turbulence_horizontal_speed = 0.0f;  // m/s
    float turbulence_vertical_speed = 0.0f;    // m/s

    Vector3f mag_bf;  // local earth magnetic field vector in Gauss, earth frame

    uint64_t time_now_us;

    const float gyro_noise;
    const float accel_noise;
    float rate_hz;
    float achieved_rate_hz;
    float target_speedup;
    uint64_t frame_time_us;
    float scaled_frame_time_us;
    uint64_t last_wall_time_us;
    uint8_t instance;
    const char *autotest_dir;
    const char *frame;
    bool use_time_sync = true;
    float last_speedup = -1.0f;

    // allow for AHRS_ORIENTATION
    AP_Int8 *ahrs_orientation;

    enum {
        GROUND_BEHAVIOR_NONE = 0,
        GROUND_BEHAVIOR_NO_MOVEMENT,
        GROUND_BEHAVIOR_FWD_ONLY,
        GROUND_BEHAVIOR_TAILSITTER,
    } ground_behavior;

    bool use_smoothing;

    AP_Terrain *terrain;
    float ground_height_difference() const;

    const float FEET_TO_METERS = 0.3048f;
    const float KNOTS_TO_METERS_PER_SECOND = 0.51444f;

    virtual bool on_ground() const;

    // returns height above ground level in metres
    float hagl() const;  // metres

    /* update location from position */
    void update_position(void);

    /* update body frame magnetic field */
    void update_mag_field_bf(void);

    /* advance time by deltat in seconds */
    void time_advance();

    /* setup the frame step time */
    void setup_frame_time(float rate, float speedup);

    /* adjust frame_time calculation */
    void adjust_frame_time(float rate);

    /* try to synchronise simulation time with wall clock time, taking
       into account desired speedup */
    void sync_frame_time(void);

    /* add noise based on throttle level (from 0..1) */
    void add_noise(float throttle);

    /* return wall clock time in microseconds since 1970 */
    uint64_t get_wall_time_us(void) const;

    // update attitude and relative position
    void update_dynamics(const Vector3f &rot_accel);

    // update wind vector
    void update_wind(const struct sitl_input &input);

    // return filtered servo input as -1 to 1 range
    float filtered_idx(float v, uint8_t idx);
    float filtered_servo_angle(const struct sitl_input &input, uint8_t idx);
    float filtered_servo_range(const struct sitl_input &input, uint8_t idx);

    // extrapolate sensors by a given delta time in seconds
    void extrapolate_sensors(float delta_time);

    // update external payload/sensor dynamic
    void update_external_payload(const struct sitl_input &input);

<<<<<<< HEAD
    Battery *battery;
    AP_Float out_servo_voltage;
    AP_Float out_servo_current;
=======
    void add_shove_forces(Vector3f &rot_accel, Vector3f &body_accel);

>>>>>>> 9ca2c9d6
private:
    uint64_t last_time_us = 0;
    uint32_t frame_counter = 0;
    uint32_t last_ground_contact_ms;
    const uint32_t min_sleep_time;

    struct {
        bool enabled;
        Vector3f accel_body;
        Vector3f gyro;
        Matrix3f rotation_b2e;
        Vector3f position;
        Vector3f velocity_ef;
        uint64_t last_update_us;
        Location location;
    } smoothing;

    LowPassFilterFloat servo_filter[4];

    Sprayer *sprayer;
    Gripper_Servo *gripper;
    Gripper_EPM *gripper_epm;
    Parachute *parachute;
    SIM_Precland *precland;
};

} // namespace SITL<|MERGE_RESOLUTION|>--- conflicted
+++ resolved
@@ -252,14 +252,12 @@
     // update external payload/sensor dynamic
     void update_external_payload(const struct sitl_input &input);
 
-<<<<<<< HEAD
     Battery *battery;
     AP_Float out_servo_voltage;
     AP_Float out_servo_current;
-=======
+  
     void add_shove_forces(Vector3f &rot_accel, Vector3f &body_accel);
 
->>>>>>> 9ca2c9d6
 private:
     uint64_t last_time_us = 0;
     uint32_t frame_counter = 0;
