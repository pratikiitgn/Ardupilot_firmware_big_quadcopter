--- conflicted
+++ resolved
@@ -1,4 +1,3 @@
-<<<<<<< HEAD
 /*
    This program is free software: you can redistribute it and/or modify
    it under the terms of the GNU General Public License as published by
@@ -287,9 +286,9 @@
     LowPassFilterFloat  rotation_rate_filt;         // filtered rotation rate in radians/second
 
     // backup of currently being tuned parameter values
-    float    orig_roll_rp, orig_roll_ri, orig_roll_rd, orig_roll_rff, orig_roll_fltt, orig_roll_smax, orig_roll_sp, orig_roll_accel;
-    float    orig_pitch_rp, orig_pitch_ri, orig_pitch_rd, orig_pitch_rff, orig_pitch_fltt, orig_pitch_smax, orig_pitch_sp, orig_pitch_accel;
-    float    orig_yaw_rp, orig_yaw_ri, orig_yaw_rd, orig_yaw_rff, orig_yaw_fltt, orig_yaw_smax, orig_yaw_rLPF, orig_yaw_sp, orig_yaw_accel;
+    float    orig_roll_rp, orig_roll_ri, orig_roll_rd, orig_roll_rff, orig_roll_dff, orig_roll_fltt, orig_roll_smax, orig_roll_sp, orig_roll_accel;
+    float    orig_pitch_rp, orig_pitch_ri, orig_pitch_rd, orig_pitch_rff, orig_pitch_dff, orig_pitch_fltt, orig_pitch_smax, orig_pitch_sp, orig_pitch_accel;
+    float    orig_yaw_rp, orig_yaw_ri, orig_yaw_rd, orig_yaw_rff, orig_yaw_dff, orig_yaw_fltt, orig_yaw_smax, orig_yaw_rLPF, orig_yaw_sp, orig_yaw_accel;
     bool     orig_bf_feedforward;
 
     // currently being tuned parameter values
@@ -338,346 +337,4 @@
 
 };
 
-#endif  // AC_AUTOTUNE_ENABLED
-=======
-/*
-   This program is free software: you can redistribute it and/or modify
-   it under the terms of the GNU General Public License as published by
-   the Free Software Foundation, either version 3 of the License, or
-   (at your option) any later version.
-
-   This program is distributed in the hope that it will be useful,
-   but WITHOUT ANY WARRANTY; without even the implied warranty of
-   MERCHANTABILITY or FITNESS FOR A PARTICULAR PURPOSE.  See the
-   GNU General Public License for more details.
-
-   You should have received a copy of the GNU General Public License
-   along with this program.  If not, see <http://www.gnu.org/licenses/>.
- */
-/*
-  support for autotune of multirotors. Based on original autotune code from ArduCopter, written by Leonard Hall
-  Converted to a library by Andrew Tridgell
- */
-#pragma once
-
-#include "AC_AutoTune_config.h"
-
-#if AC_AUTOTUNE_ENABLED
-
-#include <AC_AttitudeControl/AC_AttitudeControl.h>
-#include <AC_AttitudeControl/AC_PosControl.h>
-#include <AP_Math/AP_Math.h>
-#include "AC_AutoTune_FreqResp.h"
-
-#define AUTOTUNE_AXIS_BITMASK_ROLL            1
-#define AUTOTUNE_AXIS_BITMASK_PITCH           2
-#define AUTOTUNE_AXIS_BITMASK_YAW             4
-#define AUTOTUNE_AXIS_BITMASK_YAW_D           8
-
-#define AUTOTUNE_SUCCESS_COUNT                4     // The number of successful iterations we need to freeze at current gains
-
-// Auto Tune message ids for ground station
-#define AUTOTUNE_MESSAGE_STARTED 0
-#define AUTOTUNE_MESSAGE_STOPPED 1
-#define AUTOTUNE_MESSAGE_SUCCESS 2
-#define AUTOTUNE_MESSAGE_FAILED 3
-#define AUTOTUNE_MESSAGE_SAVED_GAINS 4
-#define AUTOTUNE_MESSAGE_TESTING 5
-
-#define AUTOTUNE_ANNOUNCE_INTERVAL_MS 2000
-
-#define AUTOTUNE_TARGET_MIN_ANGLE_RLLPIT_CD 1000    // minimum target angle during TESTING_RATE step that will cause us to move to next step
-#define AUTOTUNE_TARGET_ANGLE_RLLPIT_CD     2000    // target angle during TESTING_RATE step that will cause us to move to next step
-#define AUTOTUNE_TARGET_ANGLE_YAW_CD        3000    // target angle during TESTING_RATE step that will cause us to move to next step
-
-class AC_AutoTune
-{
-public:
-    // constructor
-    AC_AutoTune();
-
-    // main run loop
-    virtual void run();
-
-    // save gained, called on disarm
-    virtual void save_tuning_gains() = 0;
-
-    // stop tune, reverting gains
-    void stop();
-
-    // reset Autotune so that gains are not saved again and autotune can be run again.
-    void reset() {
-        mode = UNINITIALISED;
-        axes_completed = 0;
-    }
-
-protected:
-    // axis that can be tuned
-    enum AxisType {
-        ROLL = 0,                 // roll axis is being tuned (either angle or rate)
-        PITCH = 1,                // pitch axis is being tuned (either angle or rate)
-        YAW = 2,                  // yaw axis is being tuned using FLTE (either angle or rate)
-        YAW_D = 3,                // yaw axis is being tuned using D (either angle or rate)
-    };
-
-    //
-    // methods that must be supplied by the vehicle specific subclass
-    //
-    virtual bool init(void) = 0;
-
-    // get pilot input for desired climb rate
-    virtual float get_pilot_desired_climb_rate_cms(void) const = 0;
-
-    // get pilot input for designed roll and pitch, and yaw rate
-    virtual void get_pilot_desired_rp_yrate_cd(float &roll_cd, float &pitch_cd, float &yaw_rate_cds) = 0;
-
-    // init pos controller Z velocity and accel limits
-    virtual void init_z_limits() = 0;
-
-#if HAL_LOGGING_ENABLED
-    // log PIDs at full rate for during twitch
-    virtual void log_pids() = 0;
-#endif
-
-    //
-    // methods to load and save gains
-    //
-
-    // backup original gains and prepare for start of tuning
-    virtual void backup_gains_and_initialise();
-
-    // switch to use original gains
-    virtual void load_orig_gains() = 0;
-
-    // switch to gains found by last successful autotune
-    virtual void load_tuned_gains() = 0;
-
-    // load gains used between tests. called during testing mode's update-gains step to set gains ahead of return-to-level step
-    virtual void load_intra_test_gains() = 0;
-
-    // load gains for next test.  relies on axis variable being set
-    virtual void load_test_gains() = 0;
-
-    // reset the test vaariables for each vehicle
-    virtual void reset_vehicle_test_variables() = 0;
-
-    // reset the update gain variables for each vehicle
-    virtual void reset_update_gain_variables() = 0;
-
-    // test initialization and run methods that should be overridden for each vehicle
-    virtual void test_init() = 0;
-    virtual void test_run(AxisType test_axis, const float dir_sign) = 0;
-
-    // return true if user has enabled autotune for roll, pitch or yaw axis
-    bool roll_enabled() const;
-    bool pitch_enabled() const;
-    bool yaw_enabled() const;
-    bool yaw_d_enabled() const;
-
-    // update gains for the rate p up tune type
-    virtual void updating_rate_p_up_all(AxisType test_axis)=0;
-
-    // update gains for the rate d up tune type
-    virtual void updating_rate_d_up_all(AxisType test_axis)=0;
-
-    // update gains for the rate d down tune type
-    virtual void updating_rate_d_down_all(AxisType test_axis)=0;
-
-    // update gains for the angle p up tune type
-    virtual void updating_angle_p_up_all(AxisType test_axis)=0;
-
-    // update gains for the angle p down tune type
-    virtual void updating_angle_p_down_all(AxisType test_axis)=0;
-
-    // set gains post tune for the tune type
-    virtual void set_gains_post_tune(AxisType test_axis)=0;
-
-    // reverse direction for twitch test
-    virtual bool twitch_reverse_direction() = 0;
-
-
-#if HAL_LOGGING_ENABLED
-    virtual void Log_AutoTune() = 0;
-    virtual void Log_AutoTuneDetails() = 0;
-    virtual void Log_AutoTuneSweep() = 0;
-#endif
-
-    // internal init function, should be called from init()
-    bool init_internals(bool use_poshold,
-                        AC_AttitudeControl *attitude_control,
-                        AC_PosControl *pos_control,
-                        AP_AHRS_View *ahrs_view,
-                        AP_InertialNav *inertial_nav);
-
-    // send intermittent updates to user on status of tune
-    virtual void do_gcs_announcements() = 0;
-
-    // send post test updates to user
-    virtual void do_post_test_gcs_announcements() = 0;
-
-    // send message with high level status (e.g. Started, Stopped)
-    void update_gcs(uint8_t message_id) const;
-
-    // send lower level step status (e.g. Pilot overrides Active)
-    void send_step_string();
-
-    // convert tune type to string for reporting
-    const char *type_string() const;
-
-    // return current axis string
-    const char *axis_string() const;
-
-    // report final gains for a given axis to GCS
-    virtual void report_final_gains(AxisType test_axis) const = 0;
-
-    // Functions added for heli autotune
-
-    // Add additional updating gain functions specific to heli
-    // generic method used by subclasses to update gains for the rate ff up tune type
-    virtual void updating_rate_ff_up_all(AxisType test_axis)=0;
-
-    // generic method used by subclasses to update gains for the max gain tune type
-    virtual void updating_max_gains_all(AxisType test_axis)=0;
-
-    // steps performed while in the tuning mode
-    enum StepType {
-        WAITING_FOR_LEVEL = 0,    // autotune is waiting for vehicle to return to level before beginning the next twitch
-        TESTING           = 1,    // autotune has begun a test and is watching the resulting vehicle movement
-        UPDATE_GAINS      = 2     // autotune has completed a test and is updating the gains based on the results
-    };
-
-    // mini steps performed while in Tuning mode, Testing step
-    enum TuneType {
-        RD_UP = 0,                // rate D is being tuned up
-        RD_DOWN = 1,              // rate D is being tuned down
-        RP_UP = 2,                // rate P is being tuned up
-        RFF_UP = 3,               // rate FF is being tuned up
-        SP_UP = 4,                // angle P is being tuned up
-        SP_DOWN = 5,              // angle P is being tuned down
-        MAX_GAINS = 6,            // max allowable stable gains are determined
-        TUNE_CHECK = 7,           // frequency sweep with tuned gains
-        TUNE_COMPLETE = 8         // Reached end of tuning
-    };
-    TuneType tune_seq[6];         // holds sequence of tune_types to be performed
-    uint8_t tune_seq_curr;        // current tune sequence step
-
-    // get the next tune type
-    void next_tune_type(TuneType &curr_tune_type, bool reset);
-
-    // Sets customizable tune sequence for the vehicle
-    virtual void set_tune_sequence() = 0;
-
-    // get_axis_bitmask accessor
-    virtual uint8_t get_axis_bitmask() const = 0;
-
-    // get_testing_step_timeout_ms accessor
-    virtual uint32_t get_testing_step_timeout_ms() const = 0;
-
-    // get attitude for slow position hold in autotune mode
-    void get_poshold_attitude(float &roll_cd, float &pitch_cd, float &yaw_cd);
-
-    // type of gains to load
-    enum GainType {
-        GAIN_ORIGINAL   = 0,
-        GAIN_TEST       = 1,
-        GAIN_INTRA_TEST = 2,
-        GAIN_TUNED      = 3,
-    };
-    void load_gains(enum GainType gain_type);
-
-    // autotune modes (high level states)
-    enum TuneMode {
-        UNINITIALISED = 0,        // autotune has never been run
-        TUNING = 1,               // autotune is testing gains
-        SUCCESS = 2,              // tuning has completed, user is flight testing the new gains
-        FAILED = 3,               // tuning has failed, user is flying on original gains
-    };
-    TuneMode mode;                       // see TuneMode for what modes are allowed
-
-    // copies of object pointers to make code a bit clearer
-    AC_AttitudeControl *attitude_control;
-    AC_PosControl *pos_control;
-    AP_AHRS_View *ahrs_view;
-    AP_InertialNav *inertial_nav;
-    AP_Motors *motors;
-
-    AxisType axis;                       // current axis being tuned. see AxisType enum
-    bool     positive_direction;         // false = tuning in negative direction (i.e. left for roll), true = positive direction (i.e. right for roll)
-    StepType step;                       // see StepType for what steps are performed
-    TuneType tune_type;                  // see TuneType
-    bool     ignore_next;                // true = ignore the next test
-    bool     twitch_first_iter;          // true on first iteration of a twitch (used to signal we must step the attitude or rate target)
-    uint8_t  axes_completed;             // bitmask of completed axes
-    float    test_rate_min;                         // the minimum angular rate achieved during TESTING_RATE step-multi only
-    float    test_rate_max;                         // the maximum angular rate achieved during TESTING_RATE step-multi only
-    float    test_angle_min;                        // the minimum angle achieved during TESTING_ANGLE step-multi only
-    float    test_angle_max;                        // the maximum angle achieved during TESTING_ANGLE step-multi only
-    uint32_t step_start_time_ms;                    // start time of current tuning step (used for timeout checks)
-    uint32_t step_time_limit_ms;                    // time limit of current autotune process
-    int8_t   counter;                               // counter for tuning gains
-    float    target_rate;                           // target rate-multi only
-    float    target_angle;                          // target angle-multi only
-    float    start_rate;                            // start rate - parent and multi
-    float    start_angle;                           // start angle
-    float    rate_max;                              // maximum rate variable - parent and multi
-    float    test_accel_max;                        // maximum acceleration variable
-    float    step_scaler;                           // scaler to reduce maximum target step - parent and multi
-    float    abort_angle;                           // Angle that test is aborted- parent and multi
-    float    desired_yaw_cd;                        // yaw heading during tune - parent and Tradheli
-
-    LowPassFilterFloat  rotation_rate_filt;         // filtered rotation rate in radians/second
-
-    // backup of currently being tuned parameter values
-    float    orig_roll_rp, orig_roll_ri, orig_roll_rd, orig_roll_rff, orig_roll_dff, orig_roll_fltt, orig_roll_smax, orig_roll_sp, orig_roll_accel;
-    float    orig_pitch_rp, orig_pitch_ri, orig_pitch_rd, orig_pitch_rff, orig_pitch_dff, orig_pitch_fltt, orig_pitch_smax, orig_pitch_sp, orig_pitch_accel;
-    float    orig_yaw_rp, orig_yaw_ri, orig_yaw_rd, orig_yaw_rff, orig_yaw_dff, orig_yaw_fltt, orig_yaw_smax, orig_yaw_rLPF, orig_yaw_sp, orig_yaw_accel;
-    bool     orig_bf_feedforward;
-
-    // currently being tuned parameter values
-    float    tune_roll_rp, tune_roll_rd, tune_roll_sp, tune_roll_accel;
-    float    tune_pitch_rp, tune_pitch_rd, tune_pitch_sp, tune_pitch_accel;
-    float    tune_yaw_rp, tune_yaw_rLPF, tune_yaw_sp, tune_yaw_accel;
-    float    tune_roll_rff, tune_pitch_rff, tune_yaw_rd, tune_yaw_rff;
-
-    uint32_t announce_time;
-    float lean_angle;
-    float rotation_rate;
-    float roll_cd, pitch_cd;
-
-    // heli specific variables
-    uint8_t  freq_cnt;                              // dwell test iteration counter
-    float    start_freq;                            //start freq for dwell test
-    float    stop_freq;                             //ending freq for dwell test
-    bool     ff_up_first_iter;                      // true on first iteration of ff up testing
-
-private:
-    // return true if we have a good position estimate
-    virtual bool position_ok();
-
-    // initialise position controller
-    bool init_position_controller();
-
-    // main state machine to level vehicle, perform a test and update gains
-    // directly updates attitude controller with targets
-    void control_attitude();
-
-    // returns true if vehicle is close to level
-    bool currently_level();
-
-    bool     pilot_override;             // true = pilot is overriding controls so we suspend tuning temporarily
-    bool     use_poshold;                // true = enable position hold
-    bool     have_position;              // true = start_position is value
-    Vector3f start_position;             // target when holding position as an offset from EKF origin in cm in NEU frame
-
-    // variables
-    uint32_t override_time;                         // the last time the pilot overrode the controls
-    uint32_t level_start_time_ms;                   // start time of waiting for level
-    uint32_t level_fail_warning_time_ms;            // last time level failure warning message was sent to GCS
-
-    // time in ms of last pilot override warning
-    uint32_t last_pilot_override_warning;
-
-};
-
-#endif  // AC_AUTOTUNE_ENABLED
->>>>>>> fd81aaee
+#endif  // AC_AUTOTUNE_ENABLED