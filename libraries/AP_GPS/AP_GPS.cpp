--- conflicted
+++ resolved
@@ -285,8 +285,6 @@
     }
 #endif
 
-<<<<<<< HEAD
-
     if(_type[instance] == GPS_TYPE_MAVLINK) {
 		// check for if user selected MAVLINK GPS
 		// Also not possible to autodetect, and does not require a UART
@@ -299,8 +297,6 @@
     	return;
     }
 
-    if (_port[instance] == NULL) {
-=======
     // user has to explicitly set the MAV type, do not use AUTO
     // do not try to detect the MAV type, assume it's there
     if (_type[instance] == GPS_TYPE_MAV) {
@@ -311,7 +307,6 @@
 
     if (_port[instance] == nullptr) {
         // UART not available
->>>>>>> 75a2a1cd
         return;
     }
 
