/// -*- tab-width: 4; Mode: C++; c-basic-offset: 4; indent-tabs-mode: nil -*-
#pragma once

#include <inttypes.h>
#include <AP_Common/AP_Common.h>
#include <AP_Param/AP_Param.h>
#include <AP_Math/AP_Math.h>
#include <GCS_MAVLink/GCS_MAVLink.h>
#include <AP_AHRS/AP_AHRS.h>
#include <AP_InertialNav/AP_InertialNav.h>     // Inertial Navigation library
#include <AC_Fence/AC_PolyFence_loader.h>
#include <AP_Common/Location.h>

// bit masks for enabled fence types.  Used for TYPE parameter
#define AC_FENCE_TYPE_NONE                          0       // fence disabled
#define AC_FENCE_TYPE_ALT_MAX                       1       // high alt fence which usually initiates an RTL
#define AC_FENCE_TYPE_CIRCLE                        2       // circular horizontal fence (usually initiates an RTL)
#define AC_FENCE_TYPE_POLYGON                       4       // polygon horizontal fence

// valid actions should a fence be breached
#define AC_FENCE_ACTION_REPORT_ONLY                 0       // report to GCS that boundary has been breached but take no further action
#define AC_FENCE_ACTION_RTL_AND_LAND                1       // return to launch and, if that fails, land

// default boundaries
#define AC_FENCE_ALT_MAX_DEFAULT                    100.0f  // default max altitude is 100m
#define AC_FENCE_CIRCLE_RADIUS_DEFAULT              300.0f  // default circular fence radius is 300m
#define AC_FENCE_ALT_MAX_BACKUP_DISTANCE            20.0f   // after fence is broken we recreate the fence 20m further up
#define AC_FENCE_CIRCLE_RADIUS_BACKUP_DISTANCE      20.0f   // after fence is broken we recreate the fence 20m further out
#define AC_FENCE_MARGIN_DEFAULT                     2.0f    // default distance in meters that autopilot's should maintain from the fence to avoid a breach

#if APM_BUILD_TYPE(APM_BUILD_ArduSub)
#define AC_FENCE_DEPTH_MAX_DEFAULT					-10.0f // default maximum depth in meters
#endif

// give up distance
#define AC_FENCE_GIVE_UP_DISTANCE                   100.0f  // distance outside the fence at which we should give up and just land.  Note: this is not used by library directly but is intended to be used by the main code
#define AC_FENCE_MANUAL_RECOVERY_TIME_MIN           10000   // pilot has 10seconds to recover during which time the autopilot will not attempt to re-take control

class AC_Fence
{
public:

    /// Constructor
    AC_Fence(const AP_AHRS& ahrs, const AP_InertialNav& inav);

    /// enable - allows fence to be enabled/disabled.  Note: this does not update the eeprom saved value
    void enable(bool true_false) { _enabled = true_false; }

    /// enabled - returns true if fence is enabled
    bool enabled() const { return _enabled; }

    /// get_enabled_fences - returns bitmask of enabled fences
    uint8_t get_enabled_fences() const;

    /// pre_arm_check - returns true if all pre-takeoff checks have completed successfully
    bool pre_arm_check() const;

    ///
    /// methods to check we are within the boundaries and recover
    ///

    /// check_fence - returns the fence type that has been breached (if any)
    ///     curr_alt is the altitude above home in meters
    uint8_t check_fence(float curr_alt);

    // returns true if the destination is within fence (used to reject waypoints outside the fence)
    bool check_destination_within_fence(const Location_Class& loc);

    /// get_breaches - returns bit mask of the fence types that have been breached
    uint8_t get_breaches() const { return _breached_fences; }

    /// get_breach_time - returns time the fence was breached
    uint32_t get_breach_time() const { return _breach_time; }

    /// get_breach_count - returns number of times we have breached the fence
    uint16_t get_breach_count() const { return _breach_count; }

    /// get_breach_distance - returns distance in meters outside of the given fence
    float get_breach_distance(uint8_t fence_type) const;

    /// get_action - getter for user requested action on limit breach
    uint8_t get_action() const { return _action.get(); }

    /// get_safe_alt - returns maximum safe altitude (i.e. alt_max - margin)
    float get_safe_alt() const { return _alt_max - _margin; }

<<<<<<< HEAD
#if APM_BUILD_TYPE(APM_BUILD_ArduSub)
    float get_safe_depth() const { return _alt_min + _margin; }
#endif
=======
    /// get_radius - returns the fence radius in meters
    float get_radius() const { return _circle_radius.get(); }

    /// get_margin - returns the fence margin in meters
    float get_margin() const { return _margin.get(); }
>>>>>>> 19713200

    /// manual_recovery_start - caller indicates that pilot is re-taking manual control so fence should be disabled for 10 seconds
    ///     should be called whenever the pilot changes the flight mode
    ///     has no effect if no breaches have occurred
    void manual_recovery_start();

    ///
    /// time saving methods to piggy-back on main code's calculations
    ///

    /// set_home_distance - update vehicle's distance from home in meters - required for circular horizontal fence monitoring
    void set_home_distance(float distance) { _home_distance = distance; }

    ///
    /// polygon related methods
    ///

    /// returns pointer to array of polygon points and num_points is filled in with the total number
    Vector2f* get_polygon_points(uint16_t& num_points) const;

    /// returns true if we've breached the polygon boundary.  simple passthrough to underlying _poly_loader object
    bool boundary_breached(const Vector2f& location, uint16_t num_points, const Vector2f* points) const;

    /// handler for polygon fence messages with GCS
    void handle_msg(mavlink_channel_t chan, mavlink_message_t* msg);

    static const struct AP_Param::GroupInfo var_info[];

private:

    /// record_breach - update breach bitmask, time and count
    void record_breach(uint8_t fence_type);

    /// clear_breach - update breach bitmask, time and count
    void clear_breach(uint8_t fence_type);

    /// load polygon points stored in eeprom into boundary array and perform validation.  returns true if load successfully completed
    bool load_polygon_from_eeprom(bool force_reload = false);

    // pointers to other objects we depend upon
    const AP_AHRS& _ahrs;
    const AP_InertialNav& _inav;

    // parameters
    AP_Int8         _enabled;               // top level enable/disable control
    AP_Int8         _enabled_fences;        // bit mask holding which fences are enabled
    AP_Int8         _action;                // recovery action specified by user
    AP_Float        _alt_max;               // altitude upper limit in meters
    AP_Float        _circle_radius;         // circle fence radius in meters
    AP_Float        _margin;                // distance in meters that autopilot's should maintain from the fence to avoid a breach
    AP_Int8         _total;                 // number of polygon points saved in eeprom

#if APM_BUILD_TYPE(APM_BUILD_ArduSub)
    AP_Float		_alt_min;
#endif

    // backup fences
    float           _alt_max_backup;        // backup altitude upper limit in meters used to refire the breach if the vehicle continues to move further away
    float           _circle_radius_backup;  // backup circle fence radius in meters used to refire the breach if the vehicle continues to move further away

    // breach distances
    float           _alt_max_breach_distance;   // distance above the altitude max
    float           _circle_breach_distance;    // distance beyond the circular fence

    // other internal variables
    float           _home_distance;         // distance from home in meters (provided by main code)

    // breach information
    uint8_t         _breached_fences;       // bitmask holding the fence type that was breached (i.e. AC_FENCE_TYPE_ALT_MIN, AC_FENCE_TYPE_CIRCLE)
    uint32_t        _breach_time;           // time of last breach in milliseconds
    uint16_t        _breach_count;          // number of times we have breached the fence

    uint32_t        _manual_recovery_start_ms;  // system time in milliseconds that pilot re-took manual control

    // polygon fence variables
    AC_PolyFence_loader _poly_loader;               // helper for loading/saving polygon points
    Vector2f        *_boundary = NULL;              // array of boundary points.  Note: point 0 is the return point
    uint8_t         _boundary_num_points = 0;       // number of points in the boundary array (should equal _total parameter after load has completed)
    bool            _boundary_create_attempted = false; // true if we have attempted to create the boundary array
    bool            _boundary_loaded = false;       // true if boundary array has been loaded from eeprom
    bool            _boundary_valid = false;        // true if boundary forms a closed polygon
    bool            _boundary_revalidate = false;   // set to true when we need to revalidate the boundary (required after a point is changed)
};<|MERGE_RESOLUTION|>--- conflicted
+++ resolved
@@ -84,17 +84,14 @@
     /// get_safe_alt - returns maximum safe altitude (i.e. alt_max - margin)
     float get_safe_alt() const { return _alt_max - _margin; }
 
-<<<<<<< HEAD
 #if APM_BUILD_TYPE(APM_BUILD_ArduSub)
     float get_safe_depth() const { return _alt_min + _margin; }
 #endif
-=======
     /// get_radius - returns the fence radius in meters
     float get_radius() const { return _circle_radius.get(); }
 
     /// get_margin - returns the fence margin in meters
     float get_margin() const { return _margin.get(); }
->>>>>>> 19713200
 
     /// manual_recovery_start - caller indicates that pilot is re-taking manual control so fence should be disabled for 10 seconds
     ///     should be called whenever the pilot changes the flight mode
