--- conflicted
+++ resolved
@@ -382,7 +382,53 @@
     }
 }
 
-<<<<<<< HEAD
+/*!
+    \brief add_motor_raw but does the radian and normalizing so degrees can be passed as the motor movement factors
+
+    Example with X Quad:
+
+    \code
+
+                  Y: 0*
+                    |
+     -45* :M3       |       M1: 45*
+             .      |      .
+                .   |   .
+                   .|.
+          ----------|---------- X: 90*
+                   .|.
+                .   |   .
+             .      |      .
+    -135* :M2       |       M4: 135*
+                    |
+                 -Y: 180*
+    \endcode
+
+    - Lets call the Y Axis the the origin. Just like in the unit circle, angles are measure from the origin.
+        - this is also the forward direction of the aircraft.
+    - Positive angles are to the right of the origin, negative angles to the left, like the rectangular coordinate system.
+    - Rear motors will be obtuse angles, as they will be behind the midpoint of the aircraft.
+    - Maximum angle is 180 degrees.
+
+
+    \param motor_num number assigned to this motor for wiring reference
+        see http://copter.ardupilot.com/wiki/motor-setup/
+    \param roll_angle angle of the motor from the north Y axis
+    \param pitch_angle angle of the motor from the Y axis
+    \param yaw_fac. Traditionally, which direction the motor will be used for. 1 for CCW. -1 for CW. 0 for not used.
+        can also be passed in as radians if a motor is desired to only partially help with yaw.
+    \param testing_order the position in queue in which this motor will spin up during a motor test.
+*/
+void AP_MotorsMatrix::add_motor_raw_degrees(int8_t motor_num, float roll_angle, float pitch_angle, float yaw_factor, uint8_t testing_order)
+{
+    add_motor_raw(
+        motor_num,
+        cosf(radians(roll_angle + 90)),
+        cosf(radians(pitch_angle)),
+        yaw_factor,
+        testing_order);
+}
+
 /*!
     \brief add_motor using just position and prop direction
 
@@ -396,20 +442,6 @@
         can also be passed in as radians if a motor is desired to only partially help with yaw.
     \param testing_order the position in queue in which this motor will spin up during a motor test.
 */
-=======
-// add_motor_raw but does the radian and normalizing so degrees can be passed as the motor movement factors
-void AP_MotorsMatrix::add_motor_raw_degrees(int8_t motor_num, float roll_angle, float pitch_angle, float yaw_factor, uint8_t testing_order)
-{
-    add_motor_raw(
-        motor_num,
-        cosf(radians(roll_angle + 90)),
-        cosf(radians(pitch_angle)),
-        yaw_factor,
-        testing_order);
-}
-
-// add_motor using just position and prop direction
->>>>>>> 59c7d1ba
 void AP_MotorsMatrix::add_motor(int8_t motor_num, float angle_degrees, float yaw_factor, uint8_t testing_order)
 {
     // call raw motor set-up method
