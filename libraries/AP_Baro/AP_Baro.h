/// -*- tab-width: 4; Mode: C++; c-basic-offset: 4; indent-tabs-mode: nil -*-
#pragma once

#include <AP_HAL/AP_HAL.h>
#include <AP_Param/AP_Param.h>
#include <Filter/Filter.h>
#include <Filter/DerivativeFilter.h>

// maximum number of sensor instances
#define BARO_MAX_INSTANCES 3

// maximum number of drivers. Note that a single driver can provide
// multiple sensor instances
#define BARO_MAX_DRIVERS 2

#define BARO_TYPE_AIR 0
#define BARO_TYPE_WATER 1

class AP_Baro_Backend;

class AP_Baro
{
    friend class AP_Baro_Backend;

public:
    // constructor
    AP_Baro();

    // initialise the barometer object, loading backend drivers
    void init(void);

    // update the barometer object, asking backends to push data to
    // the frontend
    void update(void);

    // healthy - returns true if sensor and derived altitude are good
    bool healthy(void) const { return healthy(_primary); }
    bool healthy(uint8_t instance) const { return sensors[instance].healthy && sensors[instance].alt_ok && sensors[instance].calibrated; }

    // check if all baros are healthy - used for SYS_STATUS report
    bool all_healthy(void) const;

    // pressure in Pascal. Divide by 100 for millibars or hectopascals
    float get_pressure(void) const { return get_pressure(_primary); }
    float get_pressure(uint8_t instance) const { return sensors[instance].pressure; }

    // temperature in degrees C
    float get_temperature(void) const { return get_temperature(_primary); }
    float get_temperature(uint8_t instance) const { return sensors[instance].temperature; }

    // accumulate a reading on sensors. Some backends without their
    // own thread or a timer may need this.
    void accumulate(void);

    // calibrate the barometer. This must be called on startup if the
    // altitude/climb_rate/acceleration interfaces are ever used
    void calibrate(void);

    // update the barometer calibration to the current pressure. Can
    // be used for incremental preflight update of baro
    void update_calibration(void);

    // get current altitude in meters relative to altitude at the time
    // of the last calibrate() call
    float get_altitude(void) const { return get_altitude(_primary); }
    float get_altitude(uint8_t instance) const { return sensors[instance].altitude; }

    // get altitude difference in meters relative given a base
    // pressure in Pascal
    float get_altitude_difference(float base_pressure, float pressure) const;

    // get scale factor required to convert equivalent to true airspeed
    float get_EAS2TAS(void);

    // get air density / sea level density - decreases as altitude climbs
    float get_air_density_ratio(void);

    // get current climb rate in meters/s. A positive number means
    // going up
    float get_climb_rate(void);

    // ground temperature in degrees C
    // the ground values are only valid after calibration
    float get_ground_temperature(void) const { return get_ground_temperature(_primary); }
    float get_ground_temperature(uint8_t i)  const { return sensors[i].ground_temperature.get(); }

    // ground pressure in Pascal
    // the ground values are only valid after calibration
    float get_ground_pressure(void) const { return get_ground_pressure(_primary); }
    float get_ground_pressure(uint8_t i)  const { return sensors[i].ground_pressure.get(); }

    // set the temperature to be used for altitude calibration. This
    // allows an external temperature source (such as a digital
    // airspeed sensor) to be used as the temperature source
    void set_external_temperature(float temperature);

    // get last time sample was taken (in ms)
    uint32_t get_last_update(void) const { return get_last_update(_primary); }
    uint32_t get_last_update(uint8_t instance) const { return sensors[_primary].last_update_ms; }

    // settable parameters
    static const struct AP_Param::GroupInfo var_info[];

    float get_calibration_temperature(void) const { return get_calibration_temperature(_primary); }
    float get_calibration_temperature(uint8_t instance) const;

    // HIL (and SITL) interface, setting altitude
    void setHIL(float altitude_msl);

    // HIL (and SITL) interface, setting pressure, temperature, altitude and climb_rate
    // used by Replay
    void setHIL(uint8_t instance, float pressure, float temperature, float altitude, float climb_rate, uint32_t last_update_ms);

    void set_primary_baro(uint8_t primary) { _primary_baro.set_and_save(primary); };
    void set_type(uint8_t instance, uint8_t type) { sensors[instance].type = type; };
    void set_precision_multiplier(uint8_t instance, uint8_t multiplier) { sensors[instance].precision_multiplier = multiplier; };
    
    // HIL variables
    struct {
        float pressure;
        float temperature;
        float altitude;
        float climb_rate;
        uint32_t last_update_ms;
        bool updated:1;
        bool have_alt:1;
        bool have_last_update:1;
    } _hil;

    // register a new sensor, claiming a sensor slot. If we are out of
    // slots it will panic
    uint8_t register_sensor(void);

    // return number of registered sensors
    uint8_t num_instances(void) const { return _num_sensors; }

    // enable HIL mode
    void set_hil_mode(void) { _hil_mode = true; }

    // set baro drift amount
    void set_baro_drift_altitude(float alt) { _alt_offset = alt; }

    // get baro drift amount
    float get_baro_drift_offset(void) { return _alt_offset_active; }

private:
    // how many drivers do we have?
    uint8_t _num_drivers;
    AP_Baro_Backend *drivers[BARO_MAX_DRIVERS];

    // how many sensors do we have?
    uint8_t _num_sensors;

    // what is the primary sensor at the moment?
    uint8_t _primary;

    struct sensor {
    	uint8_t type;					// 0 for air pressure (default), 1 for water pressure
    	uint8_t precision_multiplier;   // multiplier to convert pressure reported by get_pressure call to Pascal units, for MS56XX air sensors, this is 1, for MS58XX water sensors, this is 10.
        uint32_t last_update_ms;        // last update time in ms
        bool healthy:1;                 // true if sensor is healthy
        bool alt_ok:1;                  // true if calculated altitude is ok
        bool calibrated:1;              // true if calculated calibrated successfully
        float pressure;                 // pressure in Pascal
        float temperature;              // temperature in degrees C
        float altitude;                 // calculated altitude
        AP_Float ground_temperature;
        AP_Float ground_pressure;
    } sensors[BARO_MAX_INSTANCES];

    AP_Float                            _alt_offset;
    float                               _alt_offset_active;
    AP_Int8                             _primary_baro; // primary chosen by user
    float                               _last_altitude_EAS2TAS;
    float                               _EAS2TAS;
    float                               _external_temperature;
    uint32_t                            _last_external_temperature_ms;
    DerivativeFilterFloat_Size7         _climb_rate_filter;
<<<<<<< HEAD
    AP_Float							_specific_gravity; // the specific gravity of fluid for an ROV 1.00 for freshwater, 1.024 for salt water
    AP_Float							_base_pressure; // the ground_pressure for a water pressure sensor is persistent
    AP_Int8								_reset_base_pressure; // reset the _base_pressure for a water pressure sensor on next boot
    bool                                _hil_mode = false;
=======
    bool                                _hil_mode:1;
>>>>>>> cfb3124f

    // when did we last notify the GCS of new pressure reference?
    uint32_t                            _last_notify_ms;

    void SimpleAtmosphere(const float alt, float &sigma, float &delta, float &theta);
};<|MERGE_RESOLUTION|>--- conflicted
+++ resolved
@@ -176,14 +176,10 @@
     float                               _external_temperature;
     uint32_t                            _last_external_temperature_ms;
     DerivativeFilterFloat_Size7         _climb_rate_filter;
-<<<<<<< HEAD
     AP_Float							_specific_gravity; // the specific gravity of fluid for an ROV 1.00 for freshwater, 1.024 for salt water
     AP_Float							_base_pressure; // the ground_pressure for a water pressure sensor is persistent
     AP_Int8								_reset_base_pressure; // reset the _base_pressure for a water pressure sensor on next boot
-    bool                                _hil_mode = false;
-=======
     bool                                _hil_mode:1;
->>>>>>> cfb3124f
 
     // when did we last notify the GCS of new pressure reference?
     uint32_t                            _last_notify_ms;
