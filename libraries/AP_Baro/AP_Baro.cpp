/*
   This program is free software: you can redistribute it and/or modify
   it under the terms of the GNU General Public License as published by
   the Free Software Foundation, either version 3 of the License, or
   (at your option) any later version.

   This program is distributed in the hope that it will be useful,
   but WITHOUT ANY WARRANTY; without even the implied warranty of
   MERCHANTABILITY or FITNESS FOR A PARTICULAR PURPOSE.  See the
   GNU General Public License for more details.

   You should have received a copy of the GNU General Public License
   along with this program.  If not, see <http://www.gnu.org/licenses/>.
 */

/*
 *       APM_Baro.cpp - barometer driver
 *
 */
#include "AP_Baro.h"

#include <utility>

#include <AP_Common/AP_Common.h>
#include <AP_HAL/AP_HAL.h>
#include <AP_Math/AP_Math.h>
#include <AP_BoardConfig/AP_BoardConfig.h>
#include <AP_Vehicle/AP_Vehicle_Type.h>

#include "AP_Baro_BMP085.h"
#include "AP_Baro_HIL.h"
#include "AP_Baro_MS5611.h"
#include "AP_Baro_PX4.h"
#include "AP_Baro_qflight.h"
#include "AP_Baro_QURT.h"

extern const AP_HAL::HAL& hal;

// table of user settable parameters
const AP_Param::GroupInfo AP_Baro::var_info[] = {
    // NOTE: Index numbers 0 and 1 were for the old integer
    // ground temperature and pressure

    // @Param: ABS_PRESS
    // @DisplayName: Absolute Pressure
    // @Description: calibrated ground pressure in Pascals
    // @Units: pascals
    // @Increment: 1
    // @ReadOnly: True
    // @Volatile: True
    // @User: Advanced
    AP_GROUPINFO("ABS_PRESS", 2, AP_Baro, sensors[0].ground_pressure, 0),

    // @Param: TEMP
    // @DisplayName: ground temperature
    // @Description: calibrated ground temperature in degrees Celsius
    // @Units: degrees celsius
    // @Increment: 1
    // @ReadOnly: True
    // @Volatile: True
    // @User: Advanced
    AP_GROUPINFO("TEMP", 3, AP_Baro, sensors[0].ground_temperature, 0),

    // index 4 reserved for old AP_Int8 version in legacy FRAM
    //AP_GROUPINFO("ALT_OFFSET", 4, AP_Baro, _alt_offset, 0),

    // @Param: ALT_OFFSET
    // @DisplayName: altitude offset
    // @Description: altitude offset in meters added to barometric altitude. This is used to allow for automatic adjustment of the base barometric altitude by a ground station equipped with a barometer. The value is added to the barometric altitude read by the aircraft. It is automatically reset to 0 when the barometer is calibrated on each reboot or when a preflight calibration is performed.
    // @Units: meters
    // @Increment: 0.1
    // @User: Advanced
    AP_GROUPINFO("ALT_OFFSET", 5, AP_Baro, _alt_offset, 0),

    // @Param: PRIMARY
    // @DisplayName: Primary barometer
    // @Description: This selects which barometer will be the primary if multiple barometers are found
    // @Values: 0:FirstBaro,1:2ndBaro,2:3rdBaro
    // @User: Advanced
    AP_GROUPINFO("PRIMARY", 6, AP_Baro, _primary_baro, 0),

    // @Param: SPEC_GRAV
    // @DisplayName: Specific Gravity (For water depth measurement)
    // @Description: This sets the specific gravity of the fluid when flying an underwater ROV. Set to 1.0 for freshwater or 1.024 for saltwater
    // @Values: 1.0:Fresh Water, 1.024:Salt Water
    AP_GROUPINFO("SPEC_GRAV", 7, AP_Baro, _specific_gravity, 1.0),

    // @Param: BASE_PRESS
    // @DisplayName: Base Pressure (For water depth measurement)
    // @Description: Base diving pressure. This is the ambient air pressure at launch site, and is persistent between boots.
    // @Units: pascals
    AP_GROUPINFO("BASE_PRESS", 8, AP_Baro, _base_pressure, 0.0),

    // @Param: BASE_RESET
    // @DisplayName: Reset Base Pressure (For water depth measurement)
    // @Description: Set to 1 (reset) to reset base pressure on next boot
    // @Values: 0:Keep, 1:Reset
	// @RebootRequired: True
    AP_GROUPINFO("BASE_RESET", 9, AP_Baro, _reset_base_pressure, 1),

    AP_GROUPEND
};

/*
  AP_Baro constructor
 */
AP_Baro::AP_Baro()
{
    memset(sensors, 0, sizeof(sensors));
    for(int i = 0 ; i < BARO_MAX_INSTANCES; i++) {
    	set_precision_multiplier(i, 1);
    }
    AP_Param::setup_object_defaults(this, var_info);
}

// calibrate the barometer. This must be called at least once before
// the altitude() or climb_rate() interfaces can be used
void AP_Baro::calibrate()
{
    // reset the altitude offset when we calibrate. The altitude
    // offset is supposed to be for within a flight
    _alt_offset.set_and_save(0);

    // start by assuming all sensors are calibrated (for healthy() test)
    for (uint8_t i=0; i<_num_sensors; i++) {
        sensors[i].calibrated = true;
        sensors[i].alt_ok = true;
    }

    // let the barometer settle for a full second after startup
    // the MS5611 reads quite a long way off for the first second,
    // leading to about 1m of error if we don't wait
    for (uint8_t i = 0; i < 10; i++) {
        uint32_t tstart = AP_HAL::millis();
        do {
            update();
            if (AP_HAL::millis() - tstart > 500) {
                AP_HAL::panic("PANIC: AP_Baro::read unsuccessful "
                        "for more than 500ms in AP_Baro::calibrate [2]\r\n");
            }
            hal.scheduler->delay(10);
        } while (!healthy());
        hal.scheduler->delay(100);
    }

    // now average over 5 values for the ground pressure and
    // temperature settings
    float sum_pressure[BARO_MAX_INSTANCES] = {0};
    float sum_temperature[BARO_MAX_INSTANCES] = {0};
    uint8_t count[BARO_MAX_INSTANCES] = {0};
    const uint8_t num_samples = 5;

    for (uint8_t c = 0; c < num_samples; c++) {
        uint32_t tstart = AP_HAL::millis();
        do {
            update();
            if (AP_HAL::millis() - tstart > 500) {
                AP_HAL::panic("PANIC: AP_Baro::read unsuccessful "
                        "for more than 500ms in AP_Baro::calibrate [3]\r\n");
            }
        } while (!healthy());
        for (uint8_t i=0; i<_num_sensors; i++) {
            if (healthy(i)) {
                sum_pressure[i] += sensors[i].pressure;
                sum_temperature[i] += sensors[i].temperature;
                count[i] += 1;
            }
        }
        hal.scheduler->delay(100);
    }
    for (uint8_t i=0; i<_num_sensors; i++) {
        if (count[i] == 0) {
            sensors[i].calibrated = false;
        } else {
        	if(sensors[i].type == BARO_TYPE_AIR) {
        		sensors[i].ground_pressure.set_and_save(sum_pressure[i] / count[i]);
        	} else { // for a water pressure sensor, we will only recalibrate on boot, if the BASE_RESET parameter is set
        		if(_reset_base_pressure) {
        			_base_pressure.set_and_save(sum_pressure[i] / count[i]);
        			_reset_base_pressure.set_and_save(0);
        		}
        		sensors[i].ground_pressure.set_and_save(_base_pressure);
        	}
            sensors[i].ground_temperature.set_and_save(sum_temperature[i] / count[i]);
        }
    }

    // panic if all sensors are not calibrated
    for (uint8_t i=0; i<_num_sensors; i++) {
        if (sensors[i].calibrated) {
            return;
        }
    }
    AP_HAL::panic("AP_Baro: all sensors uncalibrated");
}

/*
   update the barometer calibration
   this updates the baro ground calibration to the current values. It
   can be used before arming to keep the baro well calibrated
*/
void AP_Baro::update_calibration()
{
    for (uint8_t i=0; i<_num_sensors; i++) {
        if (healthy(i)) {
            sensors[i].ground_pressure.set(get_pressure(i));
        }
        float last_temperature = sensors[i].ground_temperature;
        sensors[i].ground_temperature.set(get_calibration_temperature(i));

        // don't notify the GCS too rapidly or we flood the link
        uint32_t now = AP_HAL::millis();
        if (now - _last_notify_ms > 10000) {
            sensors[i].ground_pressure.notify();
            sensors[i].ground_temperature.notify();
            _last_notify_ms = now;
        }
        if (fabsf(last_temperature - sensors[i].ground_temperature) > 3) {
            // reset _EAS2TAS to force it to recalculate. This happens
            // when a digital airspeed sensor comes online
            _EAS2TAS = 0;
        }
    }

    // update and save base pressure (persistent between boots) with primary baro ground calibration (not persistent)
    _base_pressure.set_and_save(get_ground_pressure());
    _base_pressure.notify();
}

// return altitude difference in meters between current pressure and a
// given base_pressure in Pascal
float AP_Baro::get_altitude_difference(float base_pressure, float pressure) const
{
    float ret;
    float temp    = get_ground_temperature() + 273.15f;
    float scaling = pressure / base_pressure;

    // This is an exact calculation that is within +-2.5m of the standard
    // atmosphere tables in the troposphere (up to 11,000 m amsl).
    ret = 153.8462f * temp * (1.0f - expf(0.190259f * logf(scaling)));

    return ret;
}


// return current scale factor that converts from equivalent to true airspeed
// valid for altitudes up to 10km AMSL
// assumes standard atmosphere lapse rate
float AP_Baro::get_EAS2TAS(void)
{
    float altitude = get_altitude();
    if ((fabsf(altitude - _last_altitude_EAS2TAS) < 100.0f) && !is_zero(_EAS2TAS)) {
        // not enough change to require re-calculating
        return _EAS2TAS;
    }

    float tempK = get_calibration_temperature() + 273.15f - 0.0065f * altitude;
    _EAS2TAS = safe_sqrt(1.225f / ((float)get_pressure() / (287.26f * tempK)));
    _last_altitude_EAS2TAS = altitude;
    return _EAS2TAS;
}

// return air density / sea level density - decreases as altitude climbs
float AP_Baro::get_air_density_ratio(void)
{
    float eas2tas = get_EAS2TAS();
    if (eas2tas > 0.0f) {
        return 1.0f/(sq(get_EAS2TAS()));
    } else {
        return 1.0f;
    }
}

// return current climb_rate estimeate relative to time that calibrate()
// was called. Returns climb rate in meters/s, positive means up
// note that this relies on read() being called regularly to get new data
float AP_Baro::get_climb_rate(void)
{
    if (_hil.have_alt) {
        return _hil.climb_rate;
    }
    // we use a 7 point derivative filter on the climb rate. This seems
    // to produce somewhat reasonable results on real hardware
    return _climb_rate_filter.slope() * 1.0e3f;
}


/*
  set external temperature to be used for calibration (degrees C)
 */
void AP_Baro::set_external_temperature(float temperature)
{
    _external_temperature = temperature;
    _last_external_temperature_ms = AP_HAL::millis();
}

/*
  get the temperature in degrees C to be used for calibration purposes
 */
float AP_Baro::get_calibration_temperature(uint8_t instance) const
{
    // if we have a recent external temperature then use it
    if (_last_external_temperature_ms != 0 && AP_HAL::millis() - _last_external_temperature_ms < 10000) {
        return _external_temperature;
    }
    // if we don't have an external temperature then use the minimum
    // of the barometer temperature and 25 degrees C. The reason for
    // not just using the baro temperature is it tends to read high,
    // often 30 degrees above the actual temperature. That means the
    // EAS2TAS tends to be off by quite a large margin
    float ret = get_temperature(instance);
    if (ret > 25) {
        ret = 25;
    }
    return ret;
}


bool AP_Baro::_add_backend(AP_Baro_Backend *backend)
{
    if (!backend) {
        return false;
    }
    if (_num_drivers >= BARO_MAX_DRIVERS) {
        AP_HAL::panic("Too many barometer drivers");
    }
    drivers[_num_drivers++] = backend;
    return true;
}

/*
  macro to add a backend with check for too many sensors
 We don't try to start more than the maximum allowed
 */
#define ADD_BACKEND(backend) \
    do { _add_backend(backend);     \
       if (_num_drivers == BARO_MAX_DRIVERS || \
          _num_sensors == BARO_MAX_INSTANCES) { \
          return; \
       } \
    } while (0)

/*
  initialise the barometer object, loading backend drivers
 */
void AP_Baro::init(void)
{
    if (_hil_mode) {
        drivers[0] = new AP_Baro_HIL(*this);
        _num_drivers = 1;
        return;
    }

#if HAL_BARO_DEFAULT == HAL_BARO_PX4 || HAL_BARO_DEFAULT == HAL_BARO_VRBRAIN
    if (AP_BoardConfig::get_board_type() == AP_BoardConfig::PX4_BOARD_PX4V1) {
#ifdef HAL_BARO_MS5611_I2C_BUS
        ADD_BACKEND(AP_Baro_MS56XX::probe(*this,
                                          std::move(hal.i2c_mgr->get_device(HAL_BARO_MS5611_I2C_BUS, HAL_BARO_MS5611_I2C_ADDR))));
#endif
    } else if (AP_BoardConfig::get_board_type() == AP_BoardConfig::PX4_BOARD_PIXHAWK ||
               AP_BoardConfig::get_board_type() == AP_BoardConfig::PX4_BOARD_PHMINI ||
               AP_BoardConfig::get_board_type() == AP_BoardConfig::PX4_BOARD_PH2SLIM) {
<<<<<<< HEAD
        drivers[0] = new AP_Baro_MS5611(*this,
                                        std::move(hal.spi->get_device(HAL_BARO_MS5611_NAME)));
        _num_drivers = 1;

#if APM_BUILD_TYPE(APM_BUILD_ArduSub)
		drivers[1] = new AP_Baro_MS5611(*this,
				std::move(hal.i2c_mgr->get_device(HAL_BARO_MS5837_BUS, HAL_BARO_MS5837_I2C_ADDR)));
		_num_drivers = 2;
#endif

=======
        ADD_BACKEND(AP_Baro_MS56XX::probe(*this,
                                          std::move(hal.spi->get_device(HAL_BARO_MS5611_NAME))));
>>>>>>> 5367c81d
    } else if (AP_BoardConfig::get_board_type() == AP_BoardConfig::PX4_BOARD_PIXHAWK2) {
        ADD_BACKEND(AP_Baro_MS56XX::probe(*this,
                                          std::move(hal.spi->get_device(HAL_BARO_MS5611_SPI_EXT_NAME))));
        ADD_BACKEND(AP_Baro_MS56XX::probe(*this,
                                          std::move(hal.spi->get_device(HAL_BARO_MS5611_NAME))));
        // can have baro on I2C too
        ADD_BACKEND(AP_Baro_MS56XX::probe(*this,
                                          std::move(hal.i2c_mgr->get_device(0, HAL_BARO_MS5611_I2C_ADDR))));
        ADD_BACKEND(AP_Baro_MS56XX::probe(*this,
                                          std::move(hal.i2c_mgr->get_device(1, HAL_BARO_MS5611_I2C_ADDR))));
    } else if (AP_BoardConfig::get_board_type() == AP_BoardConfig::PX4_BOARD_PIXRACER) {
        ADD_BACKEND(AP_Baro_MS56XX::probe(*this,
                                          std::move(hal.spi->get_device(HAL_BARO_MS5611_SPI_INT_NAME))));
    } else {
        drivers[0] = new AP_Baro_PX4(*this);
        _num_drivers = 1;
    }
#elif HAL_BARO_DEFAULT == HAL_BARO_HIL
    drivers[0] = new AP_Baro_HIL(*this);
    _num_drivers = 1;
#elif HAL_BARO_DEFAULT == HAL_BARO_BMP085
    drivers[0] = new AP_Baro_BMP085(*this,
        std::move(hal.i2c_mgr->get_device(HAL_BARO_BMP085_BUS, HAL_BARO_BMP085_I2C_ADDR)));
    _num_drivers = 1;
#elif HAL_BARO_DEFAULT == HAL_BARO_MS5611_I2C
    ADD_BACKEND(AP_Baro_MS56XX::probe(*this,
                                      std::move(hal.i2c_mgr->get_device(HAL_BARO_MS5611_I2C_BUS, HAL_BARO_MS5611_I2C_ADDR))));
#elif HAL_BARO_DEFAULT == HAL_BARO_MS5611_SPI
    ADD_BACKEND(AP_Baro_MS56XX::probe(*this,
                                      std::move(hal.spi->get_device(HAL_BARO_MS5611_NAME))));
#elif HAL_BARO_DEFAULT == HAL_BARO_MS5607_I2C
    ADD_BACKEND(AP_Baro_MS56XX::probe(*this,
                                      std::move(hal.i2c_mgr->get_device(HAL_BARO_MS5607_I2C_BUS, HAL_BARO_MS5607_I2C_ADDR)),
                                      AP_Baro_MS56XX::BARO_MS5607));
#elif HAL_BARO_DEFAULT == HAL_BARO_MS5637_I2C
    ADD_BACKEND(AP_Baro_MS56XX::probe(*this,
                                      std::move(hal.i2c_mgr->get_device(HAL_BARO_MS5637_I2C_BUS, HAL_BARO_MS5637_I2C_ADDR)),
                                      AP_Baro_MS56XX::BARO_MS5637));
#elif HAL_BARO_DEFAULT == HAL_BARO_QFLIGHT
    drivers[0] = new AP_Baro_QFLIGHT(*this);
    _num_drivers = 1;
#elif HAL_BARO_DEFAULT == HAL_BARO_QURT
    drivers[0] = new AP_Baro_QURT(*this);
    _num_drivers = 1;
#endif

    if (_num_drivers == 0 || _num_sensors == 0 || drivers[0] == nullptr) {
        AP_HAL::panic("Baro: unable to initialise driver");
    }
}


/*
  call update on all drivers
 */
void AP_Baro::update(void)
{
    if (fabsf(_alt_offset - _alt_offset_active) > 0.01f) {
        // If there's more than 1cm difference then slowly slew to it via LPF.
        // The EKF does not like step inputs so this keeps it happy.
        _alt_offset_active = (0.95f*_alt_offset_active) + (0.05f*_alt_offset);
    } else {
        _alt_offset_active = _alt_offset;
    }

    if (!_hil_mode) {
        for (uint8_t i=0; i<_num_drivers; i++) {
            drivers[i]->update();
        }
    }

    // consider a sensor as healthy if it has had an update in the
    // last 0.5 seconds
    uint32_t now = AP_HAL::millis();
    for (uint8_t i=0; i<_num_sensors; i++) {
        sensors[i].healthy = (now - sensors[i].last_update_ms < 500) && !is_zero(sensors[i].pressure);
    }

    for (uint8_t i=0; i<_num_sensors; i++) {
        if (sensors[i].healthy) {
            // update altitude calculation
            float ground_pressure = sensors[i].ground_pressure;
            if (is_zero(ground_pressure) || isnan(ground_pressure) || isinf(ground_pressure)) {
                sensors[i].ground_pressure = sensors[i].pressure;
            }
            float altitude = sensors[i].altitude;
            if(sensors[i].type == BARO_TYPE_AIR) {
            	altitude = get_altitude_difference(sensors[i].ground_pressure, sensors[i].pressure);
            } else if(sensors[i].type == BARO_TYPE_WATER) {
            	//101325Pa is sea level air pressure, 9800 Pascal/ m depth in water.
            	//No temperature or depth compensation for density of water.
            	altitude = (sensors[i].ground_pressure - sensors[i].pressure) / 9800.0f / _specific_gravity;
            }
            // sanity check altitude
            sensors[i].alt_ok = !(isnan(altitude) || isinf(altitude));
            if (sensors[i].alt_ok) {
                sensors[i].altitude = altitude + _alt_offset_active;
            }
        }
        if (_hil.have_alt) {
            sensors[0].altitude = _hil.altitude;
        }
        if (_hil.have_last_update) {
            sensors[0].last_update_ms = _hil.last_update_ms;
        }
    }

    // ensure the climb rate filter is updated
    if (healthy()) {
        _climb_rate_filter.update(get_altitude(), get_last_update());
    }

    // choose primary sensor
    if (_primary_baro >= 0 && _primary_baro < _num_sensors && healthy(_primary_baro)) {
        _primary = _primary_baro;
    } else {
        _primary = 0;
        for (uint8_t i=0; i<_num_sensors; i++) {
            if (healthy(i)) {
                _primary = i;
                break;
            }
        }
    }
}

/*
  call accumulate on all drivers
 */
void AP_Baro::accumulate(void)
{
    for (uint8_t i=0; i<_num_drivers; i++) {
        drivers[i]->accumulate();
    }
}


/* register a new sensor, claiming a sensor slot. If we are out of
   slots it will panic
*/
uint8_t AP_Baro::register_sensor(void)
{
    if (_num_sensors >= BARO_MAX_INSTANCES) {
        AP_HAL::panic("Too many barometers");
    }
    return _num_sensors++;
}


/*
  check if all barometers are healthy
 */
bool AP_Baro::all_healthy(void) const
{
     for (uint8_t i=0; i<_num_sensors; i++) {
         if (!healthy(i)) {
             return false;
         }
     }
     return _num_sensors > 0;
}<|MERGE_RESOLUTION|>--- conflicted
+++ resolved
@@ -360,21 +360,8 @@
     } else if (AP_BoardConfig::get_board_type() == AP_BoardConfig::PX4_BOARD_PIXHAWK ||
                AP_BoardConfig::get_board_type() == AP_BoardConfig::PX4_BOARD_PHMINI ||
                AP_BoardConfig::get_board_type() == AP_BoardConfig::PX4_BOARD_PH2SLIM) {
-<<<<<<< HEAD
-        drivers[0] = new AP_Baro_MS5611(*this,
-                                        std::move(hal.spi->get_device(HAL_BARO_MS5611_NAME)));
-        _num_drivers = 1;
-
-#if APM_BUILD_TYPE(APM_BUILD_ArduSub)
-		drivers[1] = new AP_Baro_MS5611(*this,
-				std::move(hal.i2c_mgr->get_device(HAL_BARO_MS5837_BUS, HAL_BARO_MS5837_I2C_ADDR)));
-		_num_drivers = 2;
-#endif
-
-=======
         ADD_BACKEND(AP_Baro_MS56XX::probe(*this,
                                           std::move(hal.spi->get_device(HAL_BARO_MS5611_NAME))));
->>>>>>> 5367c81d
     } else if (AP_BoardConfig::get_board_type() == AP_BoardConfig::PX4_BOARD_PIXHAWK2) {
         ADD_BACKEND(AP_Baro_MS56XX::probe(*this,
                                           std::move(hal.spi->get_device(HAL_BARO_MS5611_SPI_EXT_NAME))));
